--- conflicted
+++ resolved
@@ -43,6 +43,7 @@
 import java.util.function.Consumer;
 import java.util.function.Function;
 import java.util.function.Supplier;
+import org.jspecify.annotations.NullMarked;
 import org.jspecify.annotations.Nullable;
 
 /**
@@ -51,7 +52,7 @@
  * @since 21.0
  */
 @GwtCompatible
-@ElementTypesAreNonnullByDefault
+@NullMarked
 public final class SpliteratorTester<E extends @Nullable Object> {
   /** Return type from "contains the following elements" assertions. */
   public interface Ordered {
@@ -113,8 +114,7 @@
     }
 
     @Override
-    @Nullable
-    GeneralSpliterator<E> trySplit() {
+    @Nullable GeneralSpliterator<E> trySplit() {
       Spliterator<E> split = spliterator.trySplit();
       return split == null ? null : new GeneralSpliteratorOfObject<>(split);
     }
@@ -145,14 +145,8 @@
     }
 
     @Override
-<<<<<<< HEAD
-    @Nullable
-    GeneralSpliterator<E> trySplit() {
-      Spliterator.OfPrimitive<E, C, ?> split = spliterator.trySplit();
-=======
     @Nullable GeneralSpliterator<E> trySplit() {
       Spliterator.OfPrimitive<E, C, ?> split = spliteratorOfPrimitive.trySplit();
->>>>>>> 514f2127
       return split == null ? null : new GeneralSpliteratorOfPrimitive<>(split, consumerizer);
     }
   }
@@ -263,10 +257,6 @@
   /**
    * @since 28.1
    */
-<<<<<<< HEAD
-  @SuppressWarnings("AndroidJdkLibsChecker") // see comment on GeneralSpliteratorOfPrimitive
-=======
->>>>>>> 514f2127
   public static SpliteratorTester<Integer> ofInt(Supplier<Spliterator.OfInt> spliteratorSupplier) {
     return new SpliteratorTester<>(
         ImmutableSet.of(
@@ -277,10 +267,6 @@
   /**
    * @since 28.1
    */
-<<<<<<< HEAD
-  @SuppressWarnings("AndroidJdkLibsChecker") // see comment on GeneralSpliteratorOfPrimitive
-=======
->>>>>>> 514f2127
   public static SpliteratorTester<Long> ofLong(Supplier<Spliterator.OfLong> spliteratorSupplier) {
     return new SpliteratorTester<>(
         ImmutableSet.of(
@@ -291,10 +277,6 @@
   /**
    * @since 28.1
    */
-<<<<<<< HEAD
-  @SuppressWarnings("AndroidJdkLibsChecker") // see comment on GeneralSpliteratorOfPrimitive
-=======
->>>>>>> 514f2127
   public static SpliteratorTester<Double> ofDouble(
       Supplier<Spliterator.OfDouble> spliteratorSupplier) {
     return new SpliteratorTester<>(
