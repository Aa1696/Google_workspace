--- conflicted
+++ resolved
@@ -9,10 +9,7 @@
   </parent>
   <artifactId>failureaccess</artifactId>
   <version>1.0.1</version>
-<<<<<<< HEAD
-=======
   <packaging>bundle</packaging>
->>>>>>> b34c2da9
   <name>Guava InternalFutureFailureAccess and InternalFutures</name>
   <description>
     Contains
