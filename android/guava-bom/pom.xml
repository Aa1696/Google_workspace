--- conflicted
+++ resolved
@@ -8,11 +8,7 @@
 
   <groupId>com.google.guava</groupId>
   <artifactId>guava-bom</artifactId>
-<<<<<<< HEAD
-  <version>27.1-android</version>
-=======
-  <version>28.0-android</version>
->>>>>>> 9957203c
+  <version>HEAD-android-SNAPSHOT</version>
   <packaging>pom</packaging>
   
   <parent>
