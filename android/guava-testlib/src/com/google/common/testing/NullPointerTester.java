--- conflicted
+++ resolved
@@ -46,13 +46,8 @@
 import java.util.List;
 import java.util.concurrent.ConcurrentMap;
 import junit.framework.Assert;
-<<<<<<< HEAD
-import junit.framework.AssertionFailedError;
 import org.jspecify.annotations.NullMarked;
 import org.jspecify.annotations.Nullable;
-=======
-import org.checkerframework.checker.nullness.qual.Nullable;
->>>>>>> 514f2127
 
 /**
  * A test utility that verifies that your methods and constructors throw {@link
@@ -617,15 +612,13 @@
     FROM_DECLARATION_AND_TYPE_USE_ANNOTATIONS {
       @Override
       boolean isNullable(Invokable<?, ?> invokable) {
-        return FROM_DECLARATION_ANNOTATIONS_ONLY.isNullable(invokable)
-        ;
+        return FROM_DECLARATION_ANNOTATIONS_ONLY.isNullable(invokable);
         // TODO(cpovirk): Should we also check isNullableTypeVariable?
       }
 
       @Override
       boolean isNullable(Parameter param) {
-        return FROM_DECLARATION_ANNOTATIONS_ONLY.isNullable(param)
-        ;
+        return FROM_DECLARATION_ANNOTATIONS_ONLY.isNullable(param);
       }
     },
     FROM_DECLARATION_ANNOTATIONS_ONLY {
