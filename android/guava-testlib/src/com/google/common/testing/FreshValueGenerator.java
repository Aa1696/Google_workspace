--- conflicted
+++ resolved
@@ -119,11 +119,7 @@
 import java.util.concurrent.ConcurrentMap;
 import java.util.concurrent.atomic.AtomicInteger;
 import java.util.regex.Pattern;
-<<<<<<< HEAD
 import org.jspecify.annotations.Nullable;
-=======
-import org.checkerframework.checker.nullness.qual.Nullable;
->>>>>>> 7d9fac21
 
 /**
  * Generates fresh instances of types that are different from each other (if possible).
@@ -907,22 +903,12 @@
   }
 
   @Generates
-<<<<<<< HEAD
-  static <R, C, V> Table<R, C, V> generateTable(
-      @Nullable R row, @Nullable C column, @Nullable V value) {
-=======
   static <R, C, V> Table<R, C, V> generateTable(R row, C column, V value) {
->>>>>>> 7d9fac21
     return generateHashBasedTable(row, column, value);
   }
 
   @Generates
-<<<<<<< HEAD
-  static <R, C, V> HashBasedTable<R, C, V> generateHashBasedTable(
-      @Nullable R row, @Nullable C column, @Nullable V value) {
-=======
   static <R, C, V> HashBasedTable<R, C, V> generateHashBasedTable(R row, C column, V value) {
->>>>>>> 7d9fac21
     HashBasedTable<R, C, V> table = HashBasedTable.create();
     table.put(row, column, value);
     return table;
