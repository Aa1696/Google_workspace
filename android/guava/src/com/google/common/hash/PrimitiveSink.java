--- conflicted
+++ resolved
@@ -18,7 +18,7 @@
 import com.google.errorprone.annotations.CanIgnoreReturnValue;
 import java.nio.ByteBuffer;
 import java.nio.charset.Charset;
-import org.jspecify.nullness.NullMarked;
+import org.jspecify.annotations.NullMarked;
 
 /**
  * An object which can receive a stream of primitive values.
@@ -27,12 +27,7 @@
  * @since 12.0 (in 11.0 as {@code Sink})
  */
 @Beta
-<<<<<<< HEAD
-@CanIgnoreReturnValue
 @NullMarked
-=======
-@ElementTypesAreNonnullByDefault
->>>>>>> 28ee96ff
 public interface PrimitiveSink {
   /**
    * Puts a byte into this sink.
