/*
 * Copyright (C) 2012 The Guava Authors
 *
 * Licensed under the Apache License, Version 2.0 (the "License"); you may not use this file except
 * in compliance with the License. You may obtain a copy of the License at
 *
 * http://www.apache.org/licenses/LICENSE-2.0
 *
 * Unless required by applicable law or agreed to in writing, software distributed under the License
 * is distributed on an "AS IS" BASIS, WITHOUT WARRANTIES OR CONDITIONS OF ANY KIND, either express
 * or implied. See the License for the specific language governing permissions and limitations under
 * the License.
 */

package com.google.common.reflect;

import static com.google.common.base.Preconditions.checkNotNull;
import static java.util.Objects.requireNonNull;

import com.google.common.annotations.Beta;
import com.google.common.collect.FluentIterable;
import com.google.common.collect.ImmutableList;
import com.google.errorprone.annotations.DoNotCall;
import java.lang.annotation.Annotation;
import java.lang.reflect.AnnotatedElement;
<<<<<<< HEAD
import org.jspecify.annotations.NullMarked;
import org.jspecify.annotations.Nullable;
=======
import java.lang.reflect.AnnotatedType;
import javax.annotation.CheckForNull;
import org.checkerframework.checker.nullness.qual.Nullable;
>>>>>>> 7d9fac21

/**
 * Represents a method or constructor parameter.
 *
 * <p><b>Note:</b> Since Java 8 introduced {@link java.lang.reflect.Parameter} to represent method
 * and constructor parameters, this class is no longer necessary. We intend to deprecate it in a
 * future version.
 *
 * @author Ben Yu
 * @since 14.0
 */
@Beta
@NullMarked
public final class Parameter implements AnnotatedElement {

  private final Invokable<?, ?> declaration;
  private final int position;
  private final TypeToken<?> type;
  private final ImmutableList<Annotation> annotations;

  /**
   * An {@link AnnotatedType} instance, or {@code null} under Android VMs (possible only when using
   * the Android flavor of Guava). The field is declared with a type of {@code Object} to avoid
   * compatibility problems on Android VMs. The corresponding accessor method, however, can have the
   * more specific return type as long as users are careful to guard calls to it with version checks
   * or reflection: Android VMs ignore the types of elements that aren't used.
   */
  private final @Nullable Object annotatedType;

  Parameter(
      Invokable<?, ?> declaration,
      int position,
      TypeToken<?> type,
      Annotation[] annotations,
      @Nullable Object annotatedType) {
    this.declaration = declaration;
    this.position = position;
    this.type = type;
    this.annotations = ImmutableList.copyOf(annotations);
    this.annotatedType = annotatedType;
  }

  /** Returns the type of the parameter. */
  public TypeToken<?> getType() {
    return type;
  }

  /** Returns the {@link Invokable} that declares this parameter. */
  public Invokable<?, ?> getDeclaringInvokable() {
    return declaration;
  }

  @Override
  public boolean isAnnotationPresent(Class<? extends Annotation> annotationType) {
    return getAnnotation(annotationType) != null;
  }

  @Override
  public <A extends Annotation> @Nullable A getAnnotation(Class<A> annotationType) {
    checkNotNull(annotationType);
    for (Annotation annotation : annotations) {
      if (annotationType.isInstance(annotation)) {
        return annotationType.cast(annotation);
      }
    }
    return null;
  }

  @Override
  public Annotation[] getAnnotations() {
    return getDeclaredAnnotations();
  }

  /**
   * @since 18.0
   */
<<<<<<< HEAD
  // @Override on JDK8
=======
  @Override
>>>>>>> 7d9fac21
  public <A extends Annotation> A[] getAnnotationsByType(Class<A> annotationType) {
    return getDeclaredAnnotationsByType(annotationType);
  }

<<<<<<< HEAD
  /**
   * @since 18.0
   */
  // @Override on JDK8
=======
  /** @since 18.0 */
>>>>>>> 7d9fac21
  @Override
  public Annotation[] getDeclaredAnnotations() {
    return annotations.toArray(new Annotation[0]);
  }

  /**
   * @since 18.0
   */
<<<<<<< HEAD
  // @Override on JDK8
  public <A extends Annotation> @Nullable A getDeclaredAnnotation(Class<A> annotationType) {
=======
  @Override
  @CheckForNull
  public <A extends Annotation> A getDeclaredAnnotation(Class<A> annotationType) {
>>>>>>> 7d9fac21
    checkNotNull(annotationType);
    return FluentIterable.from(annotations).filter(annotationType).first().orNull();
  }

  /**
   * @since 18.0
   */
<<<<<<< HEAD
  // @Override on JDK8
=======
  @Override
>>>>>>> 7d9fac21
  public <A extends Annotation> A[] getDeclaredAnnotationsByType(Class<A> annotationType) {
    @Nullable
    A[] result = FluentIterable.from(annotations).filter(annotationType).toArray(annotationType);
    @SuppressWarnings("nullness") // safe because the input list contains no nulls
    A[] cast = (A[]) result;
    return cast;
  }

  /**
   * Returns the {@link AnnotatedType} of the parameter.
   *
   * <p>This method will fail if run under an Android VM.
   *
   * @since NEXT for guava-android (available since 25.1 in guava-jre)
   * @deprecated This method does not work under Android VMs. It is safe to use from guava-jre, but
   *     this copy in guava-android is not safe to use.
   */
  @SuppressWarnings({"Java7ApiChecker", "AndroidJdkLibsChecker"})
  @Deprecated
  @DoNotCall("fails under Android VMs; do not use from guava-android")
  @IgnoreJRERequirement
  public AnnotatedType getAnnotatedType() {
    return requireNonNull((AnnotatedType) annotatedType);
  }

  @Override
  public boolean equals(@Nullable Object obj) {
    if (obj instanceof Parameter) {
      Parameter that = (Parameter) obj;
      return position == that.position && declaration.equals(that.declaration);
    }
    return false;
  }

  @Override
  public int hashCode() {
    return position;
  }

  @Override
  public String toString() {
    return type + " arg" + position;
  }
}<|MERGE_RESOLUTION|>--- conflicted
+++ resolved
@@ -23,14 +23,9 @@
 import com.google.errorprone.annotations.DoNotCall;
 import java.lang.annotation.Annotation;
 import java.lang.reflect.AnnotatedElement;
-<<<<<<< HEAD
+import java.lang.reflect.AnnotatedType;
 import org.jspecify.annotations.NullMarked;
 import org.jspecify.annotations.Nullable;
-=======
-import java.lang.reflect.AnnotatedType;
-import javax.annotation.CheckForNull;
-import org.checkerframework.checker.nullness.qual.Nullable;
->>>>>>> 7d9fac21
 
 /**
  * Represents a method or constructor parameter.
@@ -107,23 +102,14 @@
   /**
    * @since 18.0
    */
-<<<<<<< HEAD
-  // @Override on JDK8
-=======
   @Override
->>>>>>> 7d9fac21
   public <A extends Annotation> A[] getAnnotationsByType(Class<A> annotationType) {
     return getDeclaredAnnotationsByType(annotationType);
   }
 
-<<<<<<< HEAD
   /**
    * @since 18.0
    */
-  // @Override on JDK8
-=======
-  /** @since 18.0 */
->>>>>>> 7d9fac21
   @Override
   public Annotation[] getDeclaredAnnotations() {
     return annotations.toArray(new Annotation[0]);
@@ -132,14 +118,8 @@
   /**
    * @since 18.0
    */
-<<<<<<< HEAD
-  // @Override on JDK8
+  @Override
   public <A extends Annotation> @Nullable A getDeclaredAnnotation(Class<A> annotationType) {
-=======
-  @Override
-  @CheckForNull
-  public <A extends Annotation> A getDeclaredAnnotation(Class<A> annotationType) {
->>>>>>> 7d9fac21
     checkNotNull(annotationType);
     return FluentIterable.from(annotations).filter(annotationType).first().orNull();
   }
@@ -147,11 +127,7 @@
   /**
    * @since 18.0
    */
-<<<<<<< HEAD
-  // @Override on JDK8
-=======
   @Override
->>>>>>> 7d9fac21
   public <A extends Annotation> A[] getDeclaredAnnotationsByType(Class<A> annotationType) {
     @Nullable
     A[] result = FluentIterable.from(annotations).filter(annotationType).toArray(annotationType);
