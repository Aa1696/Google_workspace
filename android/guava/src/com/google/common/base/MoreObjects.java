/*
 * Copyright (C) 2014 The Guava Authors
 *
 * Licensed under the Apache License, Version 2.0 (the "License"); you may not use this file except
 * in compliance with the License. You may obtain a copy of the License at
 *
 * http://www.apache.org/licenses/LICENSE-2.0
 *
 * Unless required by applicable law or agreed to in writing, software distributed under the License
 * is distributed on an "AS IS" BASIS, WITHOUT WARRANTIES OR CONDITIONS OF ANY KIND, either express
 * or implied. See the License for the specific language governing permissions and limitations under
 * the License.
 */

package com.google.common.base;

import static com.google.common.base.Preconditions.checkNotNull;

import com.google.common.annotations.GwtCompatible;
import com.google.errorprone.annotations.CanIgnoreReturnValue;
import java.lang.reflect.Array;
import java.util.Arrays;
import java.util.Collection;
import java.util.Map;
import org.jspecify.annotations.NullMarked;
import org.jspecify.annotations.Nullable;

/**
 * Helper functions that operate on any {@code Object}, and are not already provided in {@link
 * java.util.Objects}.
 *
 * <p>See the Guava User Guide on <a
 * href="https://github.com/google/guava/wiki/CommonObjectUtilitiesExplained">writing {@code Object}
 * methods with {@code MoreObjects}</a>.
 *
 * @author Laurence Gonsalves
 * @since 18.0 (since 2.0 as {@code Objects})
 */
@GwtCompatible
@NullMarked
public final class MoreObjects {
  /**
   * Returns the first of two given parameters that is not {@code null}, if either is, or otherwise
   * throws a {@link NullPointerException}.
   *
   * <p>To find the first non-null element in an iterable, use {@code Iterables.find(iterable,
   * Predicates.notNull())}. For varargs, use {@code Iterables.find(Arrays.asList(a, b, c, ...),
   * Predicates.notNull())}, static importing as necessary.
   *
   * <p><b>Note:</b> if {@code first} is represented as an {@link Optional}, this can be
   * accomplished with {@link Optional#or(Object) first.or(second)}. That approach also allows for
   * lazy evaluation of the fallback instance, using {@link Optional#or(Supplier)
   * first.or(supplier)}.
   *
   * <p><b>Java 9 users:</b> use {@code java.util.Objects.requireNonNullElse(first, second)}
   * instead.
   *
   * @return {@code first} if it is non-null; otherwise {@code second} if it is non-null
   * @throws NullPointerException if both {@code first} and {@code second} are null
   * @since 18.0 (since 3.0 as {@code Objects.firstNonNull()}).
   */
<<<<<<< HEAD
  /*
   * We annotate firstNonNull in a way that protects against NullPointerException at the cost of
   * forbidding some reasonable calls.
   *
   * The more permissive signature would be to accept (@CheckForNull T first, @CheckForNull T
   * second), since it's OK for `second` to be null as long as `first` is not also null. But we
   * expect for that flexibility to be useful relatively rarely: The more common use case is to
   * supply a clearly non-null default, like `firstNonNull(someString, "")`. And users who really
   * know that `first` is guaranteed non-null when `second` is null can write the logic out
   * longhand, including a requireNonNull call, which calls attention to the fact that the static
   * analyzer can't prove that the operation is safe.
   *
   * This matches the signature we currently have for requireNonNullElse in our own checker. (And
   * that in turn matches that method's signature under the Checker Framework.) As always, we could
   * consider the more flexible signature if we judge it worth the risks. If we do, we would likely
   * update both methods so that they continue to match.
   */
  public static <T> T firstNonNull(@Nullable T first, T second) {
=======
  public static <T> T firstNonNull(@CheckForNull T first, @CheckForNull T second) {
>>>>>>> 5c235908
    if (first != null) {
      return first;
    }
    if (second != null) {
      return second;
    }
    throw new NullPointerException("Both parameters are null");
  }

  /**
   * Creates an instance of {@link ToStringHelper}.
   *
   * <p>This is helpful for implementing {@link Object#toString()}. Specification by example:
   *
   * <pre>{@code
   * // Returns "ClassName{}"
   * MoreObjects.toStringHelper(this)
   *     .toString();
   *
   * // Returns "ClassName{x=1}"
   * MoreObjects.toStringHelper(this)
   *     .add("x", 1)
   *     .toString();
   *
   * // Returns "MyObject{x=1}"
   * MoreObjects.toStringHelper("MyObject")
   *     .add("x", 1)
   *     .toString();
   *
   * // Returns "ClassName{x=1, y=foo}"
   * MoreObjects.toStringHelper(this)
   *     .add("x", 1)
   *     .add("y", "foo")
   *     .toString();
   *
   * // Returns "ClassName{x=1}"
   * MoreObjects.toStringHelper(this)
   *     .omitNullValues()
   *     .add("x", 1)
   *     .add("y", null)
   *     .toString();
   * }</pre>
   *
   * <p>Note that in GWT, class names are often obfuscated.
   *
   * @param self the object to generate the string for (typically {@code this}), used only for its
   *     class name
   * @since 18.0 (since 2.0 as {@code Objects.toStringHelper()}).
   */
  public static ToStringHelper toStringHelper(Object self) {
    return new ToStringHelper(self.getClass().getSimpleName());
  }

  /**
   * Creates an instance of {@link ToStringHelper} in the same manner as {@link
   * #toStringHelper(Object)}, but using the simple name of {@code clazz} instead of using an
   * instance's {@link Object#getClass()}.
   *
   * <p>Note that in GWT, class names are often obfuscated.
   *
   * @param clazz the {@link Class} of the instance
   * @since 18.0 (since 7.0 as {@code Objects.toStringHelper()}).
   */
  public static ToStringHelper toStringHelper(Class<?> clazz) {
    return new ToStringHelper(clazz.getSimpleName());
  }

  /**
   * Creates an instance of {@link ToStringHelper} in the same manner as {@link
   * #toStringHelper(Object)}, but using {@code className} instead of using an instance's {@link
   * Object#getClass()}.
   *
   * @param className the name of the instance type
   * @since 18.0 (since 7.0 as {@code Objects.toStringHelper()}).
   */
  public static ToStringHelper toStringHelper(String className) {
    return new ToStringHelper(className);
  }

  /**
   * Support class for {@link MoreObjects#toStringHelper}.
   *
   * @author Jason Lee
   * @since 18.0 (since 2.0 as {@code Objects.ToStringHelper}).
   */
  public static final class ToStringHelper {
    private final String className;
    private final ValueHolder holderHead = new ValueHolder();
    private ValueHolder holderTail = holderHead;
    private boolean omitNullValues = false;
    private boolean omitEmptyValues = false;

    /** Use {@link MoreObjects#toStringHelper(Object)} to create an instance. */
    private ToStringHelper(String className) {
      this.className = checkNotNull(className);
    }

    /**
     * Configures the {@link ToStringHelper} so {@link #toString()} will ignore properties with null
     * value. The order of calling this method, relative to the {@code add()}/{@code addValue()}
     * methods, is not significant.
     *
     * @since 18.0 (since 12.0 as {@code Objects.ToStringHelper.omitNullValues()}).
     */
    @CanIgnoreReturnValue
    public ToStringHelper omitNullValues() {
      omitNullValues = true;
      return this;
    }

    /**
     * Adds a name/value pair to the formatted output in {@code name=value} format. If {@code value}
     * is {@code null}, the string {@code "null"} is used, unless {@link #omitNullValues()} is
     * called, in which case this name/value pair will not be added.
     */
    @CanIgnoreReturnValue
    public ToStringHelper add(String name, @Nullable Object value) {
      return addHolder(name, value);
    }

    /**
     * Adds a name/value pair to the formatted output in {@code name=value} format.
     *
     * @since 18.0 (since 11.0 as {@code Objects.ToStringHelper.add()}).
     */
    @CanIgnoreReturnValue
    public ToStringHelper add(String name, boolean value) {
      return addUnconditionalHolder(name, String.valueOf(value));
    }

    /**
     * Adds a name/value pair to the formatted output in {@code name=value} format.
     *
     * @since 18.0 (since 11.0 as {@code Objects.ToStringHelper.add()}).
     */
    @CanIgnoreReturnValue
    public ToStringHelper add(String name, char value) {
      return addUnconditionalHolder(name, String.valueOf(value));
    }

    /**
     * Adds a name/value pair to the formatted output in {@code name=value} format.
     *
     * @since 18.0 (since 11.0 as {@code Objects.ToStringHelper.add()}).
     */
    @CanIgnoreReturnValue
    public ToStringHelper add(String name, double value) {
      return addUnconditionalHolder(name, String.valueOf(value));
    }

    /**
     * Adds a name/value pair to the formatted output in {@code name=value} format.
     *
     * @since 18.0 (since 11.0 as {@code Objects.ToStringHelper.add()}).
     */
    @CanIgnoreReturnValue
    public ToStringHelper add(String name, float value) {
      return addUnconditionalHolder(name, String.valueOf(value));
    }

    /**
     * Adds a name/value pair to the formatted output in {@code name=value} format.
     *
     * @since 18.0 (since 11.0 as {@code Objects.ToStringHelper.add()}).
     */
    @CanIgnoreReturnValue
    public ToStringHelper add(String name, int value) {
      return addUnconditionalHolder(name, String.valueOf(value));
    }

    /**
     * Adds a name/value pair to the formatted output in {@code name=value} format.
     *
     * @since 18.0 (since 11.0 as {@code Objects.ToStringHelper.add()}).
     */
    @CanIgnoreReturnValue
    public ToStringHelper add(String name, long value) {
      return addUnconditionalHolder(name, String.valueOf(value));
    }

    /**
     * Adds an unnamed value to the formatted output.
     *
     * <p>It is strongly encouraged to use {@link #add(String, Object)} instead and give value a
     * readable name.
     */
    @CanIgnoreReturnValue
    public ToStringHelper addValue(@Nullable Object value) {
      return addHolder(value);
    }

    /**
     * Adds an unnamed value to the formatted output.
     *
     * <p>It is strongly encouraged to use {@link #add(String, boolean)} instead and give value a
     * readable name.
     *
     * @since 18.0 (since 11.0 as {@code Objects.ToStringHelper.addValue()}).
     */
    @CanIgnoreReturnValue
    public ToStringHelper addValue(boolean value) {
      return addUnconditionalHolder(String.valueOf(value));
    }

    /**
     * Adds an unnamed value to the formatted output.
     *
     * <p>It is strongly encouraged to use {@link #add(String, char)} instead and give value a
     * readable name.
     *
     * @since 18.0 (since 11.0 as {@code Objects.ToStringHelper.addValue()}).
     */
    @CanIgnoreReturnValue
    public ToStringHelper addValue(char value) {
      return addUnconditionalHolder(String.valueOf(value));
    }

    /**
     * Adds an unnamed value to the formatted output.
     *
     * <p>It is strongly encouraged to use {@link #add(String, double)} instead and give value a
     * readable name.
     *
     * @since 18.0 (since 11.0 as {@code Objects.ToStringHelper.addValue()}).
     */
    @CanIgnoreReturnValue
    public ToStringHelper addValue(double value) {
      return addUnconditionalHolder(String.valueOf(value));
    }

    /**
     * Adds an unnamed value to the formatted output.
     *
     * <p>It is strongly encouraged to use {@link #add(String, float)} instead and give value a
     * readable name.
     *
     * @since 18.0 (since 11.0 as {@code Objects.ToStringHelper.addValue()}).
     */
    @CanIgnoreReturnValue
    public ToStringHelper addValue(float value) {
      return addUnconditionalHolder(String.valueOf(value));
    }

    /**
     * Adds an unnamed value to the formatted output.
     *
     * <p>It is strongly encouraged to use {@link #add(String, int)} instead and give value a
     * readable name.
     *
     * @since 18.0 (since 11.0 as {@code Objects.ToStringHelper.addValue()}).
     */
    @CanIgnoreReturnValue
    public ToStringHelper addValue(int value) {
      return addUnconditionalHolder(String.valueOf(value));
    }

    /**
     * Adds an unnamed value to the formatted output.
     *
     * <p>It is strongly encouraged to use {@link #add(String, long)} instead and give value a
     * readable name.
     *
     * @since 18.0 (since 11.0 as {@code Objects.ToStringHelper.addValue()}).
     */
    @CanIgnoreReturnValue
    public ToStringHelper addValue(long value) {
      return addUnconditionalHolder(String.valueOf(value));
    }

    private static boolean isEmpty(Object value) {
      // Put types estimated to be the most frequent first.
      if (value instanceof CharSequence) {
        return ((CharSequence) value).length() == 0;
      } else if (value instanceof Collection) {
        return ((Collection<?>) value).isEmpty();
      } else if (value instanceof Map) {
        return ((Map<?, ?>) value).isEmpty();
      } else if (value instanceof Optional) {
        return !((Optional) value).isPresent();
      } else if (value.getClass().isArray()) {
        return Array.getLength(value) == 0;
      }
      return false;
    }

    /**
     * Returns a string in the format specified by {@link MoreObjects#toStringHelper(Object)}.
     *
     * <p>After calling this method, you can keep adding more properties to later call toString()
     * again and get a more complete representation of the same object; but properties cannot be
     * removed, so this only allows limited reuse of the helper instance. The helper allows
     * duplication of properties (multiple name/value pairs with the same name can be added).
     */
    @Override
    public String toString() {
      // create a copy to keep it consistent in case value changes
      boolean omitNullValuesSnapshot = omitNullValues;
      boolean omitEmptyValuesSnapshot = omitEmptyValues;
      String nextSeparator = "";
      StringBuilder builder = new StringBuilder(32).append(className).append('{');
      for (ValueHolder valueHolder = holderHead.next;
          valueHolder != null;
          valueHolder = valueHolder.next) {
        Object value = valueHolder.value;
        if (valueHolder instanceof UnconditionalValueHolder
            || (value == null
                ? !omitNullValuesSnapshot
                : (!omitEmptyValuesSnapshot || !isEmpty(value)))) {
          builder.append(nextSeparator);
          nextSeparator = ", ";

          if (valueHolder.name != null) {
            builder.append(valueHolder.name).append('=');
          }
          if (value != null && value.getClass().isArray()) {
            Object[] objectArray = {value};
            String arrayString = Arrays.deepToString(objectArray);
            builder.append(arrayString, 1, arrayString.length() - 1);
          } else {
            builder.append(value);
          }
        }
      }
      return builder.append('}').toString();
    }

    private ValueHolder addHolder() {
      ValueHolder valueHolder = new ValueHolder();
      holderTail = holderTail.next = valueHolder;
      return valueHolder;
    }

    @CanIgnoreReturnValue
    private ToStringHelper addHolder(@Nullable Object value) {
      ValueHolder valueHolder = addHolder();
      valueHolder.value = value;
      return this;
    }

    @CanIgnoreReturnValue
    private ToStringHelper addHolder(String name, @Nullable Object value) {
      ValueHolder valueHolder = addHolder();
      valueHolder.value = value;
      valueHolder.name = checkNotNull(name);
      return this;
    }

    private UnconditionalValueHolder addUnconditionalHolder() {
      UnconditionalValueHolder valueHolder = new UnconditionalValueHolder();
      holderTail = holderTail.next = valueHolder;
      return valueHolder;
    }

    @CanIgnoreReturnValue
    private ToStringHelper addUnconditionalHolder(Object value) {
      UnconditionalValueHolder valueHolder = addUnconditionalHolder();
      valueHolder.value = value;
      return this;
    }

    @CanIgnoreReturnValue
    private ToStringHelper addUnconditionalHolder(String name, Object value) {
      UnconditionalValueHolder valueHolder = addUnconditionalHolder();
      valueHolder.value = value;
      valueHolder.name = checkNotNull(name);
      return this;
    }

    // Holder object for values that might be null and/or empty.
    private static class ValueHolder {
      @Nullable String name;
      @Nullable Object value;
      @Nullable ValueHolder next;
    }

    /**
     * Holder object for values that cannot be null or empty (will be printed unconditionally). This
     * helps to shortcut most calls to isEmpty(), which is important because the check for emptiness
     * is relatively expensive. Use a subtype so this also doesn't need any extra storage.
     */
    private static final class UnconditionalValueHolder extends ValueHolder {}
  }

  private MoreObjects() {}
}<|MERGE_RESOLUTION|>--- conflicted
+++ resolved
@@ -59,28 +59,7 @@
    * @throws NullPointerException if both {@code first} and {@code second} are null
    * @since 18.0 (since 3.0 as {@code Objects.firstNonNull()}).
    */
-<<<<<<< HEAD
-  /*
-   * We annotate firstNonNull in a way that protects against NullPointerException at the cost of
-   * forbidding some reasonable calls.
-   *
-   * The more permissive signature would be to accept (@CheckForNull T first, @CheckForNull T
-   * second), since it's OK for `second` to be null as long as `first` is not also null. But we
-   * expect for that flexibility to be useful relatively rarely: The more common use case is to
-   * supply a clearly non-null default, like `firstNonNull(someString, "")`. And users who really
-   * know that `first` is guaranteed non-null when `second` is null can write the logic out
-   * longhand, including a requireNonNull call, which calls attention to the fact that the static
-   * analyzer can't prove that the operation is safe.
-   *
-   * This matches the signature we currently have for requireNonNullElse in our own checker. (And
-   * that in turn matches that method's signature under the Checker Framework.) As always, we could
-   * consider the more flexible signature if we judge it worth the risks. If we do, we would likely
-   * update both methods so that they continue to match.
-   */
-  public static <T> T firstNonNull(@Nullable T first, T second) {
-=======
-  public static <T> T firstNonNull(@CheckForNull T first, @CheckForNull T second) {
->>>>>>> 5c235908
+  public static <T> T firstNonNull(@Nullable T first, @Nullable T second) {
     if (first != null) {
       return first;
     }
