/*
 * Copyright (C) 2017 The Guava Authors
 *
 * Licensed under the Apache License, Version 2.0 (the "License");
 * you may not use this file except in compliance with the License.
 * You may obtain a copy of the License at
 *
 * http://www.apache.org/licenses/LICENSE-2.0
 *
 * Unless required by applicable law or agreed to in writing, software
 * distributed under the License is distributed on an "AS IS" BASIS,
 * WITHOUT WARRANTIES OR CONDITIONS OF ANY KIND, either express or implied.
 * See the License for the specific language governing permissions and
 * limitations under the License.
 */

package com.google.common.util.concurrent;

import static com.google.common.base.Functions.constant;
import static com.google.common.base.MoreObjects.toStringHelper;
import static com.google.common.base.Preconditions.checkArgument;
import static com.google.common.base.Preconditions.checkNotNull;
import static com.google.common.base.Preconditions.checkState;
import static com.google.common.collect.Lists.asList;
import static com.google.common.util.concurrent.ClosingFuture.State.CLOSED;
import static com.google.common.util.concurrent.ClosingFuture.State.CLOSING;
import static com.google.common.util.concurrent.ClosingFuture.State.OPEN;
import static com.google.common.util.concurrent.ClosingFuture.State.SUBSUMED;
import static com.google.common.util.concurrent.ClosingFuture.State.WILL_CLOSE;
import static com.google.common.util.concurrent.ClosingFuture.State.WILL_CREATE_VALUE_AND_CLOSER;
import static com.google.common.util.concurrent.Futures.getDone;
import static com.google.common.util.concurrent.Futures.immediateFuture;
import static com.google.common.util.concurrent.Futures.nonCancellationPropagating;
import static com.google.common.util.concurrent.MoreExecutors.directExecutor;
import static java.util.logging.Level.FINER;
import static java.util.logging.Level.SEVERE;
import static java.util.logging.Level.WARNING;

import com.google.common.annotations.J2ktIncompatible;
import com.google.common.annotations.VisibleForTesting;
import com.google.common.collect.FluentIterable;
import com.google.common.collect.ImmutableList;
import com.google.common.util.concurrent.ClosingFuture.Combiner.AsyncCombiningCallable;
import com.google.common.util.concurrent.ClosingFuture.Combiner.CombiningCallable;
import com.google.common.util.concurrent.Futures.FutureCombiner;
import com.google.errorprone.annotations.CanIgnoreReturnValue;
import com.google.errorprone.annotations.DoNotMock;
import com.google.j2objc.annotations.RetainedWith;
import java.io.Closeable;
import java.io.IOException;
import java.util.IdentityHashMap;
import java.util.Map;
import java.util.concurrent.Callable;
import java.util.concurrent.CancellationException;
import java.util.concurrent.CountDownLatch;
import java.util.concurrent.ExecutionException;
import java.util.concurrent.Executor;
import java.util.concurrent.Future;
import java.util.concurrent.RejectedExecutionException;
import java.util.concurrent.atomic.AtomicReference;
import java.util.logging.Logger;
import org.jspecify.annotations.NullMarked;
import org.jspecify.annotations.Nullable;

/**
 * A step in a pipeline of an asynchronous computation. When the last step in the computation is
 * complete, some objects captured during the computation are closed.
 *
 * <p>A pipeline of {@code ClosingFuture}s is a tree of steps. Each step represents either an
 * asynchronously-computed intermediate value, or else an exception that indicates the failure or
 * cancellation of the operation so far. The only way to extract the value or exception from a step
 * is by declaring that step to be the last step of the pipeline. Nevertheless, we refer to the
 * "value" of a successful step or the "result" (value or exception) of any step.
 *
 * <ol>
 *   <li>A pipeline starts at its leaf step (or steps), which is created from either a callable
 *       block or a {@link ListenableFuture}.
 *   <li>Each other step is derived from one or more input steps. At each step, zero or more objects
 *       can be captured for later closing.
 *   <li>There is one last step (the root of the tree), from which you can extract the final result
 *       of the computation. After that result is available (or the computation fails), all objects
 *       captured by any of the steps in the pipeline are closed.
 * </ol>
 *
 * <h3>Starting a pipeline</h3>
 *
 * Start a {@code ClosingFuture} pipeline {@linkplain #submit(ClosingCallable, Executor) from a
 * callable block} that may capture objects for later closing. To start a pipeline from a {@link
 * ListenableFuture} that doesn't create resources that should be closed later, you can use {@link
 * #from(ListenableFuture)} instead.
 *
 * <h3>Derived steps</h3>
 *
 * A {@code ClosingFuture} step can be derived from one or more input {@code ClosingFuture} steps in
 * ways similar to {@link FluentFuture}s:
 *
 * <ul>
 *   <li>by transforming the value from a successful input step,
 *   <li>by catching the exception from a failed input step, or
 *   <li>by combining the results of several input steps.
 * </ul>
 *
 * Each derivation can capture the next value or any intermediate objects for later closing.
 *
 * <p>A step can be the input to at most one derived step. Once you transform its value, catch its
 * exception, or combine it with others, you cannot do anything else with it, including declare it
 * to be the last step of the pipeline.
 *
 * <h4>Transforming</h4>
 *
 * To derive the next step by asynchronously applying a function to an input step's value, call
 * {@link #transform(ClosingFunction, Executor)} or {@link #transformAsync(AsyncClosingFunction,
 * Executor)} on the input step.
 *
 * <h4>Catching</h4>
 *
 * To derive the next step from a failed input step, call {@link #catching(Class, ClosingFunction,
 * Executor)} or {@link #catchingAsync(Class, AsyncClosingFunction, Executor)} on the input step.
 *
 * <h4>Combining</h4>
 *
 * To derive a {@code ClosingFuture} from two or more input steps, pass the input steps to {@link
 * #whenAllComplete(Iterable)} or {@link #whenAllSucceed(Iterable)} or its overloads.
 *
 * <h3>Cancelling</h3>
 *
 * Any step in a pipeline can be {@linkplain #cancel(boolean) cancelled}, even after another step
 * has been derived, with the same semantics as cancelling a {@link Future}. In addition, a
 * successfully cancelled step will immediately start closing all objects captured for later closing
 * by it and by its input steps.
 *
 * <h3>Ending a pipeline</h3>
 *
 * Each {@code ClosingFuture} pipeline must be ended. To end a pipeline, decide whether you want to
 * close the captured objects automatically or manually.
 *
 * <h4>Automatically closing</h4>
 *
 * You can extract a {@link Future} that represents the result of the last step in the pipeline by
 * calling {@link #finishToFuture()}. All objects the pipeline has captured for closing will begin
 * to be closed asynchronously <b>after</b> the returned {@code Future} is done: the future
 * completes before closing starts, rather than once it has finished.
 *
 * <pre>{@code
 * FluentFuture<UserName> userName =
 *     ClosingFuture.submit(
 *             closer -> closer.eventuallyClose(database.newTransaction(), closingExecutor),
 *             executor)
 *         .transformAsync((closer, transaction) -> transaction.queryClosingFuture("..."), executor)
 *         .transform((closer, result) -> result.get("userName"), directExecutor())
 *         .catching(DBException.class, e -> "no user", directExecutor())
 *         .finishToFuture();
 * }</pre>
 *
 * In this example, when the {@code userName} {@link Future} is done, the transaction and the query
 * result cursor will both be closed, even if the operation is cancelled or fails.
 *
 * <h4>Manually closing</h4>
 *
 * If you want to close the captured objects manually, after you've used the final result, call
 * {@link #finishToValueAndCloser(ValueAndCloserConsumer, Executor)} to get an object that holds the
 * final result. You then call {@link ValueAndCloser#closeAsync()} to close the captured objects.
 *
 * <pre>{@code
 *     ClosingFuture.submit(
 *             closer -> closer.eventuallyClose(database.newTransaction(), closingExecutor),
 *             executor)
 *     .transformAsync((closer, transaction) -> transaction.queryClosingFuture("..."), executor)
 *     .transform((closer, result) -> result.get("userName"), directExecutor())
 *     .catching(DBException.class, e -> "no user", directExecutor())
 *     .finishToValueAndCloser(
 *         valueAndCloser -> this.userNameValueAndCloser = valueAndCloser, executor);
 *
 * // later
 * try { // get() will throw if the operation failed or was cancelled.
 *   UserName userName = userNameValueAndCloser.get();
 *   // do something with userName
 * } finally {
 *   userNameValueAndCloser.closeAsync();
 * }
 * }</pre>
 *
 * In this example, when {@code userNameValueAndCloser.closeAsync()} is called, the transaction and
 * the query result cursor will both be closed, even if the operation is cancelled or fails.
 *
 * <p>Note that if you don't call {@code closeAsync()}, the captured objects will not be closed. The
 * automatic-closing approach described above is safer.
 *
 * @param <V> the type of the value of this step
 * @since 30.0
 */
// TODO(dpb): Consider reusing one CloseableList for the entire pipeline, modulo combinations.
@DoNotMock("Use ClosingFuture.from(Futures.immediate*Future)")
<<<<<<< HEAD
@NullMarked
=======
@J2ktIncompatible
@ElementTypesAreNonnullByDefault
>>>>>>> 7d9fac21
// TODO(dpb): GWT compatibility.
public final class ClosingFuture<V extends @Nullable Object> {

  private static final Logger logger = Logger.getLogger(ClosingFuture.class.getName());

  /**
   * An object that can capture objects to be closed later, when a {@link ClosingFuture} pipeline is
   * done.
   */
  public static final class DeferredCloser {
    @RetainedWith private final CloseableList list;

    DeferredCloser(CloseableList list) {
      this.list = list;
    }

    /**
     * Captures an object to be closed when a {@link ClosingFuture} pipeline is done.
     *
     * <p>For users of the {@code -jre} flavor of Guava, the object can be any {@code
     * AutoCloseable}. For users of the {@code -android} flavor, the object must be a {@code
     * Closeable}. (For more about the flavors, see <a
     * href="https://github.com/google/guava#adding-guava-to-your-build">Adding Guava to your
     * build</a>.)
     *
     * <p>Be careful when targeting an older SDK than you are building against (most commonly when
     * building for Android): Ensure that any object you pass implements the interface not just in
     * your current SDK version but also at the oldest version you support. For example, <a
     * href="https://developer.android.com/sdk/api_diff/16/">API Level 16</a> is the first version
     * in which {@code Cursor} is {@code Closeable}. To support older versions, pass a wrapper
     * {@code Closeable} with a method reference like {@code cursor::close}.
     *
     * <p>Note that this method is still binary-compatible between flavors because the erasure of
     * its parameter type is {@code Object}, not {@code AutoCloseable} or {@code Closeable}.
     *
     * @param closeable the object to be closed (see notes above)
     * @param closingExecutor the object will be closed on this executor
     * @return the first argument
     */
    @CanIgnoreReturnValue

    // TODO(b/163345357): Widen bound to AutoCloseable once we require API Level 19.
    public <C extends @Nullable Object & @Nullable Closeable> C eventuallyClose(
        C closeable, Executor closingExecutor) {
      checkNotNull(closingExecutor);
      if (closeable != null) {
        list.add(closeable, closingExecutor);
      }
      return closeable;
    }
  }

  /**
   * An operation that computes a result.
   *
   * @param <V> the type of the result
   */
  public interface ClosingCallable<V extends @Nullable Object> {
    /**
     * Computes a result, or throws an exception if unable to do so.
     *
     * <p>Any objects that are passed to {@link DeferredCloser#eventuallyClose(Object, Executor)
     * closer.eventuallyClose()} will be closed when the {@link ClosingFuture} pipeline is done (but
     * not before this method completes), even if this method throws or the pipeline is cancelled.
     */
    V call(DeferredCloser closer) throws Exception;
  }

  /**
   * An operation that computes a {@link ClosingFuture} of a result.
   *
   * @param <V> the type of the result
   * @since 30.1
   */
  public interface AsyncClosingCallable<V extends @Nullable Object> {
    /**
     * Computes a result, or throws an exception if unable to do so.
     *
     * <p>Any objects that are passed to {@link DeferredCloser#eventuallyClose(Object, Executor)
     * closer.eventuallyClose()} will be closed when the {@link ClosingFuture} pipeline is done (but
     * not before this method completes), even if this method throws or the pipeline is cancelled.
     */
    ClosingFuture<V> call(DeferredCloser closer) throws Exception;
  }

  /**
   * A function from an input to a result.
   *
   * @param <T> the type of the input to the function
   * @param <U> the type of the result of the function
   */
  public interface ClosingFunction<T extends @Nullable Object, U extends @Nullable Object> {

    /**
     * Applies this function to an input, or throws an exception if unable to do so.
     *
     * <p>Any objects that are passed to {@link DeferredCloser#eventuallyClose(Object, Executor)
     * closer.eventuallyClose()} will be closed when the {@link ClosingFuture} pipeline is done (but
     * not before this method completes), even if this method throws or the pipeline is cancelled.
     */
    U apply(DeferredCloser closer, T input) throws Exception;
  }

  /**
   * A function from an input to a {@link ClosingFuture} of a result.
   *
   * @param <T> the type of the input to the function
   * @param <U> the type of the result of the function
   */
  public interface AsyncClosingFunction<T extends @Nullable Object, U extends @Nullable Object> {
    /**
     * Applies this function to an input, or throws an exception if unable to do so.
     *
     * <p>Any objects that are passed to {@link DeferredCloser#eventuallyClose(Object, Executor)
     * closer.eventuallyClose()} will be closed when the {@link ClosingFuture} pipeline is done (but
     * not before this method completes), even if this method throws or the pipeline is cancelled.
     */
    ClosingFuture<U> apply(DeferredCloser closer, T input) throws Exception;
  }

  /**
   * An object that holds the final result of an asynchronous {@link ClosingFuture} operation and
   * allows the user to close all the closeable objects that were captured during it for later
   * closing.
   *
   * <p>The asynchronous operation will have completed before this object is created.
   *
   * @param <V> the type of the value of a successful operation
   * @see ClosingFuture#finishToValueAndCloser(ValueAndCloserConsumer, Executor)
   */
  public static final class ValueAndCloser<V extends @Nullable Object> {

    private final ClosingFuture<? extends V> closingFuture;

    ValueAndCloser(ClosingFuture<? extends V> closingFuture) {
      this.closingFuture = checkNotNull(closingFuture);
    }

    /**
     * Returns the final value of the associated {@link ClosingFuture}, or throws an exception as
     * {@link Future#get()} would.
     *
     * <p>Because the asynchronous operation has already completed, this method is synchronous and
     * returns immediately.
     *
     * @throws CancellationException if the computation was cancelled
     * @throws ExecutionException if the computation threw an exception
     */
    public V get() throws ExecutionException {
      return getDone(closingFuture.future);
    }

    /**
     * Starts closing all closeable objects captured during the {@link ClosingFuture}'s asynchronous
     * operation on the {@link Executor}s specified by calls to {@link
     * DeferredCloser#eventuallyClose(Object, Executor)}.
     *
     * <p>If any such calls specified {@link MoreExecutors#directExecutor()}, those objects will be
     * closed synchronously.
     *
     * <p>Idempotent: objects will be closed at most once.
     */
    public void closeAsync() {
      closingFuture.close();
    }
  }

  /**
   * Represents an operation that accepts a {@link ValueAndCloser} for the last step in a {@link
   * ClosingFuture} pipeline.
   *
   * @param <V> the type of the final value of a successful pipeline
   * @see ClosingFuture#finishToValueAndCloser(ValueAndCloserConsumer, Executor)
   */
  public interface ValueAndCloserConsumer<V extends @Nullable Object> {

    /** Accepts a {@link ValueAndCloser} for the last step in a {@link ClosingFuture} pipeline. */
    void accept(ValueAndCloser<V> valueAndCloser);
  }

  /**
   * Starts a {@link ClosingFuture} pipeline by submitting a callable block to an executor.
   *
   * @throws java.util.concurrent.RejectedExecutionException if the task cannot be scheduled for
   *     execution
   */
  public static <V extends @Nullable Object> ClosingFuture<V> submit(
      ClosingCallable<V> callable, Executor executor) {
    return new ClosingFuture<>(callable, executor);
  }

  /**
   * Starts a {@link ClosingFuture} pipeline by submitting a callable block to an executor.
   *
   * @throws java.util.concurrent.RejectedExecutionException if the task cannot be scheduled for
   *     execution
   * @since 30.1
   */
  public static <V extends @Nullable Object> ClosingFuture<V> submitAsync(
      AsyncClosingCallable<V> callable, Executor executor) {
    return new ClosingFuture<>(callable, executor);
  }

  /**
   * Starts a {@link ClosingFuture} pipeline with a {@link ListenableFuture}.
   *
   * <p>{@code future}'s value will not be closed when the pipeline is done even if {@code V}
   * implements {@link Closeable}. In order to start a pipeline with a value that will be closed
   * when the pipeline is done, use {@link #submit(ClosingCallable, Executor)} instead.
   */
  public static <V extends @Nullable Object> ClosingFuture<V> from(ListenableFuture<V> future) {
    return new ClosingFuture<V>(future);
  }

  /**
   * Starts a {@link ClosingFuture} pipeline with a {@link ListenableFuture}.
   *
   * <p>If {@code future} succeeds, its value will be closed (using {@code closingExecutor)}) when
   * the pipeline is done, even if the pipeline is canceled or fails.
   *
   * <p>Cancelling the pipeline will not cancel {@code future}, so that the pipeline can access its
   * value in order to close it.
   *
   * @param future the future to create the {@code ClosingFuture} from. For discussion of the
   *     future's result type {@code C}, see {@link DeferredCloser#eventuallyClose(Object,
   *     Executor)}.
   * @param closingExecutor the future's result will be closed on this executor
   * @deprecated Creating {@link Future}s of closeable types is dangerous in general because the
   *     underlying value may never be closed if the {@link Future} is canceled after its operation
   *     begins. Consider replacing code that creates {@link ListenableFuture}s of closeable types,
   *     including those that pass them to this method, with {@link #submit(ClosingCallable,
   *     Executor)} in order to ensure that resources do not leak. Or, to start a pipeline with a
   *     {@link ListenableFuture} that doesn't create values that should be closed, use {@link
   *     ClosingFuture#from}.
   */
  @Deprecated
  // TODO(b/163345357): Widen bound to AutoCloseable once we require API Level 19.
  public static <C extends @Nullable Object & @Nullable Closeable>
      ClosingFuture<C> eventuallyClosing(
          ListenableFuture<C> future, final Executor closingExecutor) {
    checkNotNull(closingExecutor);
    final ClosingFuture<C> closingFuture = new ClosingFuture<>(nonCancellationPropagating(future));
    Futures.addCallback(
        future,
        new FutureCallback<@Nullable Closeable>() {
          @Override
          public void onSuccess(@Nullable Closeable result) {
            closingFuture.closeables.closer.eventuallyClose(result, closingExecutor);
          }

          @Override
          public void onFailure(Throwable t) {}
        },
        directExecutor());
    return closingFuture;
  }

  /**
   * Starts specifying how to combine {@link ClosingFuture}s into a single pipeline.
   *
   * @throws IllegalStateException if a {@code ClosingFuture} has already been derived from any of
   *     the {@code futures}, or if any has already been {@linkplain #finishToFuture() finished}
   */
  public static Combiner whenAllComplete(Iterable<? extends ClosingFuture<?>> futures) {
    return new Combiner(false, futures);
  }

  /**
   * Starts specifying how to combine {@link ClosingFuture}s into a single pipeline.
   *
   * @throws IllegalStateException if a {@code ClosingFuture} has already been derived from any of
   *     the arguments, or if any has already been {@linkplain #finishToFuture() finished}
   */
  public static Combiner whenAllComplete(
      ClosingFuture<?> future1, ClosingFuture<?>... moreFutures) {
    return whenAllComplete(asList(future1, moreFutures));
  }

  /**
   * Starts specifying how to combine {@link ClosingFuture}s into a single pipeline, assuming they
   * all succeed. If any fail, the resulting pipeline will fail.
   *
   * @throws IllegalStateException if a {@code ClosingFuture} has already been derived from any of
   *     the {@code futures}, or if any has already been {@linkplain #finishToFuture() finished}
   */
  public static Combiner whenAllSucceed(Iterable<? extends ClosingFuture<?>> futures) {
    return new Combiner(true, futures);
  }

  /**
   * Starts specifying how to combine two {@link ClosingFuture}s into a single pipeline, assuming
   * they all succeed. If any fail, the resulting pipeline will fail.
   *
   * <p>Calling this method allows you to use lambdas or method references typed with the types of
   * the input {@link ClosingFuture}s.
   *
   * @throws IllegalStateException if a {@code ClosingFuture} has already been derived from any of
   *     the arguments, or if any has already been {@linkplain #finishToFuture() finished}
   */
  public static <V1 extends @Nullable Object, V2 extends @Nullable Object>
      Combiner2<V1, V2> whenAllSucceed(ClosingFuture<V1> future1, ClosingFuture<V2> future2) {
    return new Combiner2<>(future1, future2);
  }

  /**
   * Starts specifying how to combine three {@link ClosingFuture}s into a single pipeline, assuming
   * they all succeed. If any fail, the resulting pipeline will fail.
   *
   * <p>Calling this method allows you to use lambdas or method references typed with the types of
   * the input {@link ClosingFuture}s.
   *
   * @throws IllegalStateException if a {@code ClosingFuture} has already been derived from any of
   *     the arguments, or if any has already been {@linkplain #finishToFuture() finished}
   */
  public static <
          V1 extends @Nullable Object, V2 extends @Nullable Object, V3 extends @Nullable Object>
      Combiner3<V1, V2, V3> whenAllSucceed(
          ClosingFuture<V1> future1, ClosingFuture<V2> future2, ClosingFuture<V3> future3) {
    return new Combiner3<>(future1, future2, future3);
  }

  /**
   * Starts specifying how to combine four {@link ClosingFuture}s into a single pipeline, assuming
   * they all succeed. If any fail, the resulting pipeline will fail.
   *
   * <p>Calling this method allows you to use lambdas or method references typed with the types of
   * the input {@link ClosingFuture}s.
   *
   * @throws IllegalStateException if a {@code ClosingFuture} has already been derived from any of
   *     the arguments, or if any has already been {@linkplain #finishToFuture() finished}
   */
  public static <
          V1 extends @Nullable Object,
          V2 extends @Nullable Object,
          V3 extends @Nullable Object,
          V4 extends @Nullable Object>
      Combiner4<V1, V2, V3, V4> whenAllSucceed(
          ClosingFuture<V1> future1,
          ClosingFuture<V2> future2,
          ClosingFuture<V3> future3,
          ClosingFuture<V4> future4) {
    return new Combiner4<>(future1, future2, future3, future4);
  }

  /**
   * Starts specifying how to combine five {@link ClosingFuture}s into a single pipeline, assuming
   * they all succeed. If any fail, the resulting pipeline will fail.
   *
   * <p>Calling this method allows you to use lambdas or method references typed with the types of
   * the input {@link ClosingFuture}s.
   *
   * @throws IllegalStateException if a {@code ClosingFuture} has already been derived from any of
   *     the arguments, or if any has already been {@linkplain #finishToFuture() finished}
   */
  public static <
          V1 extends @Nullable Object,
          V2 extends @Nullable Object,
          V3 extends @Nullable Object,
          V4 extends @Nullable Object,
          V5 extends @Nullable Object>
      Combiner5<V1, V2, V3, V4, V5> whenAllSucceed(
          ClosingFuture<V1> future1,
          ClosingFuture<V2> future2,
          ClosingFuture<V3> future3,
          ClosingFuture<V4> future4,
          ClosingFuture<V5> future5) {
    return new Combiner5<>(future1, future2, future3, future4, future5);
  }

  /**
   * Starts specifying how to combine {@link ClosingFuture}s into a single pipeline, assuming they
   * all succeed. If any fail, the resulting pipeline will fail.
   *
   * @throws IllegalStateException if a {@code ClosingFuture} has already been derived from any of
   *     the arguments, or if any has already been {@linkplain #finishToFuture() finished}
   */
  public static Combiner whenAllSucceed(
      ClosingFuture<?> future1,
      ClosingFuture<?> future2,
      ClosingFuture<?> future3,
      ClosingFuture<?> future4,
      ClosingFuture<?> future5,
      ClosingFuture<?> future6,
      ClosingFuture<?>... moreFutures) {
    return whenAllSucceed(
        FluentIterable.of(future1, future2, future3, future4, future5, future6)
            .append(moreFutures));
  }

  private final AtomicReference<State> state = new AtomicReference<>(OPEN);
  private final CloseableList closeables = new CloseableList();
  private final FluentFuture<V> future;

  private ClosingFuture(ListenableFuture<V> future) {
    this.future = FluentFuture.from(future);
  }

  private ClosingFuture(final ClosingCallable<V> callable, Executor executor) {
    checkNotNull(callable);
    TrustedListenableFutureTask<V> task =
        TrustedListenableFutureTask.create(
            new Callable<V>() {
              @Override
              public V call() throws Exception {
                return callable.call(closeables.closer);
              }

              @Override
              public String toString() {
                return callable.toString();
              }
            });
    executor.execute(task);
    this.future = task;
  }

  private ClosingFuture(final AsyncClosingCallable<V> callable, Executor executor) {
    checkNotNull(callable);
    TrustedListenableFutureTask<V> task =
        TrustedListenableFutureTask.create(
            new AsyncCallable<V>() {
              @Override
              public ListenableFuture<V> call() throws Exception {
                CloseableList newCloseables = new CloseableList();
                try {
                  ClosingFuture<V> closingFuture = callable.call(newCloseables.closer);
                  closingFuture.becomeSubsumedInto(closeables);
                  return closingFuture.future;
                } finally {
                  closeables.add(newCloseables, directExecutor());
                }
              }

              @Override
              public String toString() {
                return callable.toString();
              }
            });
    executor.execute(task);
    this.future = task;
  }

  /**
   * Returns a future that finishes when this step does. Calling {@code get()} on the returned
   * future returns {@code null} if the step is successful or throws the same exception that would
   * be thrown by calling {@code finishToFuture().get()} if this were the last step. Calling {@code
   * cancel()} on the returned future has no effect on the {@code ClosingFuture} pipeline.
   *
   * <p>{@code statusFuture} differs from most methods on {@code ClosingFuture}: You can make calls
   * to {@code statusFuture} <i>in addition to</i> the call you make to {@link #finishToFuture()} or
   * a derivation method <i>on the same instance</i>. This is important because calling {@code
   * statusFuture} alone does not provide a way to close the pipeline.
   */
  public ListenableFuture<?> statusFuture() {
    return nonCancellationPropagating(future.transform(constant(null), directExecutor()));
  }

  /**
   * Returns a new {@code ClosingFuture} pipeline step derived from this one by applying a function
   * to its value. The function can use a {@link DeferredCloser} to capture objects to be closed
   * when the pipeline is done.
   *
   * <p>If this {@code ClosingFuture} fails, the function will not be called, and the derived {@code
   * ClosingFuture} will be equivalent to this one.
   *
   * <p>If the function throws an exception, that exception is used as the result of the derived
   * {@code ClosingFuture}.
   *
   * <p>Example usage:
   *
   * <pre>{@code
   * ClosingFuture<List<Row>> rowsFuture =
   *     queryFuture.transform((closer, result) -> result.getRows(), executor);
   * }</pre>
   *
   * <p>When selecting an executor, note that {@code directExecutor} is dangerous in some cases. See
   * the discussion in the {@link ListenableFuture#addListener} documentation. All its warnings
   * about heavyweight listeners are also applicable to heavyweight functions passed to this method.
   *
   * <p>After calling this method, you may not call {@link #finishToFuture()}, {@link
   * #finishToValueAndCloser(ValueAndCloserConsumer, Executor)}, or any other derivation method on
   * this {@code ClosingFuture}.
   *
   * @param function transforms the value of this step to the value of the derived step
   * @param executor executor to run the function in
   * @return the derived step
   * @throws IllegalStateException if a {@code ClosingFuture} has already been derived from this
   *     one, or if this {@code ClosingFuture} has already been {@linkplain #finishToFuture()
   *     finished}
   */
  public <U extends @Nullable Object> ClosingFuture<U> transform(
      final ClosingFunction<? super V, U> function, Executor executor) {
    checkNotNull(function);
    AsyncFunction<V, U> applyFunction =
        new AsyncFunction<V, U>() {
          @Override
          public ListenableFuture<U> apply(V input) throws Exception {
            return closeables.applyClosingFunction(function, input);
          }

          @Override
          public String toString() {
            return function.toString();
          }
        };
    // TODO(dpb): Switch to future.transformSync when that exists (passing a throwing function).
    return derive(future.transformAsync(applyFunction, executor));
  }

  /**
   * Returns a new {@code ClosingFuture} pipeline step derived from this one by applying a function
   * that returns a {@code ClosingFuture} to its value. The function can use a {@link
   * DeferredCloser} to capture objects to be closed when the pipeline is done (other than those
   * captured by the returned {@link ClosingFuture}).
   *
   * <p>If this {@code ClosingFuture} succeeds, the derived one will be equivalent to the one
   * returned by the function.
   *
   * <p>If this {@code ClosingFuture} fails, the function will not be called, and the derived {@code
   * ClosingFuture} will be equivalent to this one.
   *
   * <p>If the function throws an exception, that exception is used as the result of the derived
   * {@code ClosingFuture}. But if the exception is thrown after the function creates a {@code
   * ClosingFuture}, then none of the closeable objects in that {@code ClosingFuture} will be
   * closed.
   *
   * <p>Usage guidelines for this method:
   *
   * <ul>
   *   <li>Use this method only when calling an API that returns a {@link ListenableFuture} or a
   *       {@code ClosingFuture}. If possible, prefer calling {@link #transform(ClosingFunction,
   *       Executor)} instead, with a function that returns the next value directly.
   *   <li>Call {@link DeferredCloser#eventuallyClose(Object, Executor) closer.eventuallyClose()}
   *       for every closeable object this step creates in order to capture it for later closing.
   *   <li>Return a {@code ClosingFuture}. To turn a {@link ListenableFuture} into a {@code
   *       ClosingFuture} call {@link #from(ListenableFuture)}.
   *   <li>In case this step doesn't create new closeables, you can adapt an API that returns a
   *       {@link ListenableFuture} to return a {@code ClosingFuture} by wrapping it with a call to
   *       {@link #withoutCloser(AsyncFunction)}
   * </ul>
   *
   * <p>Example usage:
   *
   * <pre>{@code
   * // Result.getRowsClosingFuture() returns a ClosingFuture.
   * ClosingFuture<List<Row>> rowsFuture =
   *     queryFuture.transformAsync((closer, result) -> result.getRowsClosingFuture(), executor);
   *
   * // Result.writeRowsToOutputStreamFuture() returns a ListenableFuture that resolves to the
   * // number of written rows. openOutputFile() returns a FileOutputStream (which implements
   * // Closeable).
   * ClosingFuture<Integer> rowsFuture2 =
   *     queryFuture.transformAsync(
   *         (closer, result) -> {
   *           FileOutputStream fos = closer.eventuallyClose(openOutputFile(), closingExecutor);
   *           return ClosingFuture.from(result.writeRowsToOutputStreamFuture(fos));
   *      },
   *      executor);
   *
   * // Result.getRowsFuture() returns a ListenableFuture (no new closeables are created).
   * ClosingFuture<List<Row>> rowsFuture3 =
   *     queryFuture.transformAsync(withoutCloser(Result::getRowsFuture), executor);
   *
   * }</pre>
   *
   * <p>When selecting an executor, note that {@code directExecutor} is dangerous in some cases. See
   * the discussion in the {@link ListenableFuture#addListener} documentation. All its warnings
   * about heavyweight listeners are also applicable to heavyweight functions passed to this method.
   * (Specifically, {@code directExecutor} functions should avoid heavyweight operations inside
   * {@code AsyncClosingFunction.apply}. Any heavyweight operations should occur in other threads
   * responsible for completing the returned {@code ClosingFuture}.)
   *
   * <p>After calling this method, you may not call {@link #finishToFuture()}, {@link
   * #finishToValueAndCloser(ValueAndCloserConsumer, Executor)}, or any other derivation method on
   * this {@code ClosingFuture}.
   *
   * @param function transforms the value of this step to a {@code ClosingFuture} with the value of
   *     the derived step
   * @param executor executor to run the function in
   * @return the derived step
   * @throws IllegalStateException if a {@code ClosingFuture} has already been derived from this
   *     one, or if this {@code ClosingFuture} has already been {@linkplain #finishToFuture()
   *     finished}
   */
  public <U extends @Nullable Object> ClosingFuture<U> transformAsync(
      final AsyncClosingFunction<? super V, U> function, Executor executor) {
    checkNotNull(function);
    AsyncFunction<V, U> applyFunction =
        new AsyncFunction<V, U>() {
          @Override
          public ListenableFuture<U> apply(V input) throws Exception {
            return closeables.applyAsyncClosingFunction(function, input);
          }

          @Override
          public String toString() {
            return function.toString();
          }
        };
    return derive(future.transformAsync(applyFunction, executor));
  }

  /**
   * Returns an {@link AsyncClosingFunction} that applies an {@link AsyncFunction} to an input,
   * ignoring the DeferredCloser and returning a {@code ClosingFuture} derived from the returned
   * {@link ListenableFuture}.
   *
   * <p>Use this method to pass a transformation to {@link #transformAsync(AsyncClosingFunction,
   * Executor)} or to {@link #catchingAsync(Class, AsyncClosingFunction, Executor)} as long as it
   * meets these conditions:
   *
   * <ul>
   *   <li>It does not need to capture any {@link Closeable} objects by calling {@link
   *       DeferredCloser#eventuallyClose(Object, Executor)}.
   *   <li>It returns a {@link ListenableFuture}.
   * </ul>
   *
   * <p>Example usage:
   *
   * <pre>{@code
   * // Result.getRowsFuture() returns a ListenableFuture.
   * ClosingFuture<List<Row>> rowsFuture =
   *     queryFuture.transformAsync(withoutCloser(Result::getRowsFuture), executor);
   * }</pre>
   *
   * @param function transforms the value of a {@code ClosingFuture} step to a {@link
   *     ListenableFuture} with the value of a derived step
   */
  public static <V extends @Nullable Object, U extends @Nullable Object>
      AsyncClosingFunction<V, U> withoutCloser(final AsyncFunction<V, U> function) {
    checkNotNull(function);
    return new AsyncClosingFunction<V, U>() {
      @Override
      public ClosingFuture<U> apply(DeferredCloser closer, V input) throws Exception {
        return ClosingFuture.from(function.apply(input));
      }
    };
  }

  /**
   * Returns a new {@code ClosingFuture} pipeline step derived from this one by applying a function
   * to its exception if it is an instance of a given exception type. The function can use a {@link
   * DeferredCloser} to capture objects to be closed when the pipeline is done.
   *
   * <p>If this {@code ClosingFuture} succeeds or fails with a different exception type, the
   * function will not be called, and the derived {@code ClosingFuture} will be equivalent to this
   * one.
   *
   * <p>If the function throws an exception, that exception is used as the result of the derived
   * {@code ClosingFuture}.
   *
   * <p>Example usage:
   *
   * <pre>{@code
   * ClosingFuture<QueryResult> queryFuture =
   *     queryFuture.catching(
   *         QueryException.class, (closer, x) -> Query.emptyQueryResult(), executor);
   * }</pre>
   *
   * <p>When selecting an executor, note that {@code directExecutor} is dangerous in some cases. See
   * the discussion in the {@link ListenableFuture#addListener} documentation. All its warnings
   * about heavyweight listeners are also applicable to heavyweight functions passed to this method.
   *
   * <p>After calling this method, you may not call {@link #finishToFuture()}, {@link
   * #finishToValueAndCloser(ValueAndCloserConsumer, Executor)}, or any other derivation method on
   * this {@code ClosingFuture}.
   *
   * @param exceptionType the exception type that triggers use of {@code fallback}. The exception
   *     type is matched against this step's exception. "This step's exception" means the cause of
   *     the {@link ExecutionException} thrown by {@link Future#get()} on the {@link Future}
   *     underlying this step or, if {@code get()} throws a different kind of exception, that
   *     exception itself. To avoid hiding bugs and other unrecoverable errors, callers should
   *     prefer more specific types, avoiding {@code Throwable.class} in particular.
   * @param fallback the function to be called if this step fails with the expected exception type.
   *     The function's argument is this step's exception. "This step's exception" means the cause
   *     of the {@link ExecutionException} thrown by {@link Future#get()} on the {@link Future}
   *     underlying this step or, if {@code get()} throws a different kind of exception, that
   *     exception itself.
   * @param executor the executor that runs {@code fallback} if the input fails
   */
  public <X extends Throwable> ClosingFuture<V> catching(
      Class<X> exceptionType, ClosingFunction<? super X, ? extends V> fallback, Executor executor) {
    return catchingMoreGeneric(exceptionType, fallback, executor);
  }

  // Avoids generic type capture inconsistency problems where |? extends V| is incompatible with V.
  private <X extends Throwable, W extends V> ClosingFuture<V> catchingMoreGeneric(
      Class<X> exceptionType, final ClosingFunction<? super X, W> fallback, Executor executor) {
    checkNotNull(fallback);
    AsyncFunction<X, W> applyFallback =
        new AsyncFunction<X, W>() {
          @Override
          public ListenableFuture<W> apply(X exception) throws Exception {
            return closeables.applyClosingFunction(fallback, exception);
          }

          @Override
          public String toString() {
            return fallback.toString();
          }
        };
    // TODO(dpb): Switch to future.catchingSync when that exists (passing a throwing function).
    return derive(future.catchingAsync(exceptionType, applyFallback, executor));
  }

  /**
   * Returns a new {@code ClosingFuture} pipeline step derived from this one by applying a function
   * that returns a {@code ClosingFuture} to its exception if it is an instance of a given exception
   * type. The function can use a {@link DeferredCloser} to capture objects to be closed when the
   * pipeline is done (other than those captured by the returned {@link ClosingFuture}).
   *
   * <p>If this {@code ClosingFuture} fails with an exception of the given type, the derived {@code
   * ClosingFuture} will be equivalent to the one returned by the function.
   *
   * <p>If this {@code ClosingFuture} succeeds or fails with a different exception type, the
   * function will not be called, and the derived {@code ClosingFuture} will be equivalent to this
   * one.
   *
   * <p>If the function throws an exception, that exception is used as the result of the derived
   * {@code ClosingFuture}. But if the exception is thrown after the function creates a {@code
   * ClosingFuture}, then none of the closeable objects in that {@code ClosingFuture} will be
   * closed.
   *
   * <p>Usage guidelines for this method:
   *
   * <ul>
   *   <li>Use this method only when calling an API that returns a {@link ListenableFuture} or a
   *       {@code ClosingFuture}. If possible, prefer calling {@link #catching(Class,
   *       ClosingFunction, Executor)} instead, with a function that returns the next value
   *       directly.
   *   <li>Call {@link DeferredCloser#eventuallyClose(Object, Executor) closer.eventuallyClose()}
   *       for every closeable object this step creates in order to capture it for later closing.
   *   <li>Return a {@code ClosingFuture}. To turn a {@link ListenableFuture} into a {@code
   *       ClosingFuture} call {@link #from(ListenableFuture)}.
   *   <li>In case this step doesn't create new closeables, you can adapt an API that returns a
   *       {@link ListenableFuture} to return a {@code ClosingFuture} by wrapping it with a call to
   *       {@link #withoutCloser(AsyncFunction)}
   * </ul>
   *
   * <p>Example usage:
   *
   * <pre>{@code
   * // Fall back to a secondary input stream in case of IOException.
   * ClosingFuture<InputStream> inputFuture =
   *     firstInputFuture.catchingAsync(
   *         IOException.class, (closer, x) -> secondaryInputStreamClosingFuture(), executor);
   * }
   * }</pre>
   *
   * <p>When selecting an executor, note that {@code directExecutor} is dangerous in some cases. See
   * the discussion in the {@link ListenableFuture#addListener} documentation. All its warnings
   * about heavyweight listeners are also applicable to heavyweight functions passed to this method.
   * (Specifically, {@code directExecutor} functions should avoid heavyweight operations inside
   * {@code AsyncClosingFunction.apply}. Any heavyweight operations should occur in other threads
   * responsible for completing the returned {@code ClosingFuture}.)
   *
   * <p>After calling this method, you may not call {@link #finishToFuture()}, {@link
   * #finishToValueAndCloser(ValueAndCloserConsumer, Executor)}, or any other derivation method on
   * this {@code ClosingFuture}.
   *
   * @param exceptionType the exception type that triggers use of {@code fallback}. The exception
   *     type is matched against this step's exception. "This step's exception" means the cause of
   *     the {@link ExecutionException} thrown by {@link Future#get()} on the {@link Future}
   *     underlying this step or, if {@code get()} throws a different kind of exception, that
   *     exception itself. To avoid hiding bugs and other unrecoverable errors, callers should
   *     prefer more specific types, avoiding {@code Throwable.class} in particular.
   * @param fallback the function to be called if this step fails with the expected exception type.
   *     The function's argument is this step's exception. "This step's exception" means the cause
   *     of the {@link ExecutionException} thrown by {@link Future#get()} on the {@link Future}
   *     underlying this step or, if {@code get()} throws a different kind of exception, that
   *     exception itself.
   * @param executor the executor that runs {@code fallback} if the input fails
   */
  // TODO(dpb): Should this do something special if the function throws CancellationException or
  // ExecutionException?
  public <X extends Throwable> ClosingFuture<V> catchingAsync(
      Class<X> exceptionType,
      AsyncClosingFunction<? super X, ? extends V> fallback,
      Executor executor) {
    return catchingAsyncMoreGeneric(exceptionType, fallback, executor);
  }

  // Avoids generic type capture inconsistency problems where |? extends V| is incompatible with V.
  private <X extends Throwable, W extends V> ClosingFuture<V> catchingAsyncMoreGeneric(
      Class<X> exceptionType,
      final AsyncClosingFunction<? super X, W> fallback,
      Executor executor) {
    checkNotNull(fallback);
    AsyncFunction<X, W> asyncFunction =
        new AsyncFunction<X, W>() {
          @Override
          public ListenableFuture<W> apply(X exception) throws Exception {
            return closeables.applyAsyncClosingFunction(fallback, exception);
          }

          @Override
          public String toString() {
            return fallback.toString();
          }
        };
    return derive(future.catchingAsync(exceptionType, asyncFunction, executor));
  }

  /**
   * Marks this step as the last step in the {@code ClosingFuture} pipeline.
   *
   * <p>The returned {@link Future} is completed when the pipeline's computation completes, or when
   * the pipeline is cancelled.
   *
   * <p>All objects the pipeline has captured for closing will begin to be closed asynchronously
   * <b>after</b> the returned {@code Future} is done: the future completes before closing starts,
   * rather than once it has finished.
   *
   * <p>After calling this method, you may not call {@link
   * #finishToValueAndCloser(ValueAndCloserConsumer, Executor)}, this method, or any other
   * derivation method on this {@code ClosingFuture}.
   *
   * @return a {@link Future} that represents the final value or exception of the pipeline
   */
  public FluentFuture<V> finishToFuture() {
    if (compareAndUpdateState(OPEN, WILL_CLOSE)) {
      logger.log(FINER, "will close {0}", this);
      future.addListener(
          new Runnable() {
            @Override
            public void run() {
              checkAndUpdateState(WILL_CLOSE, CLOSING);
              close();
              checkAndUpdateState(CLOSING, CLOSED);
            }
          },
          directExecutor());
    } else {
      switch (state.get()) {
        case SUBSUMED:
          throw new IllegalStateException(
              "Cannot call finishToFuture() after deriving another step");

        case WILL_CREATE_VALUE_AND_CLOSER:
          throw new IllegalStateException(
              "Cannot call finishToFuture() after calling finishToValueAndCloser()");

        case WILL_CLOSE:
        case CLOSING:
        case CLOSED:
          throw new IllegalStateException("Cannot call finishToFuture() twice");

        case OPEN:
          throw new AssertionError();
      }
    }
    return future;
  }

  /**
   * Marks this step as the last step in the {@code ClosingFuture} pipeline. When this step is done,
   * {@code receiver} will be called with an object that contains the result of the operation. The
   * receiver can store the {@link ValueAndCloser} outside the receiver for later synchronous use.
   *
   * <p>After calling this method, you may not call {@link #finishToFuture()}, this method again, or
   * any other derivation method on this {@code ClosingFuture}.
   *
   * @param consumer a callback whose method will be called (using {@code executor}) when this
   *     operation is done
   */
  public void finishToValueAndCloser(
      final ValueAndCloserConsumer<? super V> consumer, Executor executor) {
    checkNotNull(consumer);
    if (!compareAndUpdateState(OPEN, WILL_CREATE_VALUE_AND_CLOSER)) {
      switch (state.get()) {
        case SUBSUMED:
          throw new IllegalStateException(
              "Cannot call finishToValueAndCloser() after deriving another step");

        case WILL_CLOSE:
        case CLOSING:
        case CLOSED:
          throw new IllegalStateException(
              "Cannot call finishToValueAndCloser() after calling finishToFuture()");

        case WILL_CREATE_VALUE_AND_CLOSER:
          throw new IllegalStateException("Cannot call finishToValueAndCloser() twice");

        case OPEN:
          break;
      }
      throw new AssertionError(state);
    }
    future.addListener(
        new Runnable() {
          @Override
          public void run() {
            provideValueAndCloser(consumer, ClosingFuture.this);
          }
        },
        executor);
  }

  private static <C extends @Nullable Object, V extends C> void provideValueAndCloser(
      ValueAndCloserConsumer<C> consumer, ClosingFuture<V> closingFuture) {
    consumer.accept(new ValueAndCloser<C>(closingFuture));
  }

  /**
   * Attempts to cancel execution of this step. This attempt will fail if the step has already
   * completed, has already been cancelled, or could not be cancelled for some other reason. If
   * successful, and this step has not started when {@code cancel} is called, this step should never
   * run.
   *
   * <p>If successful, causes the objects captured by this step (if already started) and its input
   * step(s) for later closing to be closed on their respective {@link Executor}s. If any such calls
   * specified {@link MoreExecutors#directExecutor()}, those objects will be closed synchronously.
   *
   * @param mayInterruptIfRunning {@code true} if the thread executing this task should be
   *     interrupted; otherwise, in-progress tasks are allowed to complete, but the step will be
   *     cancelled regardless
   * @return {@code false} if the step could not be cancelled, typically because it has already
   *     completed normally; {@code true} otherwise
   */
  @CanIgnoreReturnValue
  public boolean cancel(boolean mayInterruptIfRunning) {
    logger.log(FINER, "cancelling {0}", this);
    boolean cancelled = future.cancel(mayInterruptIfRunning);
    if (cancelled) {
      close();
    }
    return cancelled;
  }

  private void close() {
    logger.log(FINER, "closing {0}", this);
    closeables.close();
  }

  private <U extends @Nullable Object> ClosingFuture<U> derive(FluentFuture<U> future) {
    ClosingFuture<U> derived = new ClosingFuture<>(future);
    becomeSubsumedInto(derived.closeables);
    return derived;
  }

  private void becomeSubsumedInto(CloseableList otherCloseables) {
    checkAndUpdateState(OPEN, SUBSUMED);
    otherCloseables.add(closeables, directExecutor());
  }

  /**
   * An object that can return the value of the {@link ClosingFuture}s that are passed to {@link
   * #whenAllComplete(Iterable)} or {@link #whenAllSucceed(Iterable)}.
   *
   * <p>Only for use by a {@link CombiningCallable} or {@link AsyncCombiningCallable} object.
   */
  public static final class Peeker {
    private final ImmutableList<ClosingFuture<?>> futures;
    private volatile boolean beingCalled;

    private Peeker(ImmutableList<ClosingFuture<?>> futures) {
      this.futures = checkNotNull(futures);
    }

    /**
     * Returns the value of {@code closingFuture}.
     *
     * @throws ExecutionException if {@code closingFuture} is a failed step
     * @throws CancellationException if the {@code closingFuture}'s future was cancelled
     * @throws IllegalArgumentException if {@code closingFuture} is not one of the futures passed to
     *     {@link #whenAllComplete(Iterable)} or {@link #whenAllComplete(Iterable)}
     * @throws IllegalStateException if called outside of a call to {@link
     *     CombiningCallable#call(DeferredCloser, Peeker)} or {@link
     *     AsyncCombiningCallable#call(DeferredCloser, Peeker)}
     */
    public final <D extends @Nullable Object> D getDone(ClosingFuture<D> closingFuture)
        throws ExecutionException {
      checkState(beingCalled);
      checkArgument(futures.contains(closingFuture));
      return Futures.getDone(closingFuture.future);
    }

    private <V extends @Nullable Object> V call(
        CombiningCallable<V> combiner, CloseableList closeables) throws Exception {
      beingCalled = true;
      CloseableList newCloseables = new CloseableList();
      try {
        return combiner.call(newCloseables.closer, this);
      } finally {
        closeables.add(newCloseables, directExecutor());
        beingCalled = false;
      }
    }

    private <V extends @Nullable Object> FluentFuture<V> callAsync(
        AsyncCombiningCallable<V> combiner, CloseableList closeables) throws Exception {
      beingCalled = true;
      CloseableList newCloseables = new CloseableList();
      try {
        ClosingFuture<V> closingFuture = combiner.call(newCloseables.closer, this);
        closingFuture.becomeSubsumedInto(closeables);
        return closingFuture.future;
      } finally {
        closeables.add(newCloseables, directExecutor());
        beingCalled = false;
      }
    }
  }

  /**
   * A builder of a {@link ClosingFuture} step that is derived from more than one input step.
   *
   * <p>See {@link #whenAllComplete(Iterable)} and {@link #whenAllSucceed(Iterable)} for how to
   * instantiate this class.
   *
   * <p>Example:
   *
   * <pre>{@code
   * final ClosingFuture<BufferedReader> file1ReaderFuture = ...;
   * final ClosingFuture<BufferedReader> file2ReaderFuture = ...;
   * ListenableFuture<Integer> numberOfDifferentLines =
   *       ClosingFuture.whenAllSucceed(file1ReaderFuture, file2ReaderFuture)
   *           .call(
   *               (closer, peeker) -> {
   *                 BufferedReader file1Reader = peeker.getDone(file1ReaderFuture);
   *                 BufferedReader file2Reader = peeker.getDone(file2ReaderFuture);
   *                 return countDifferentLines(file1Reader, file2Reader);
   *               },
   *               executor)
   *           .closing(executor);
   * }</pre>
   */
  // TODO(cpovirk): Use simple name instead of fully qualified after we stop building with JDK 8.
  @com.google.errorprone.annotations.DoNotMock(
      "Use ClosingFuture.whenAllSucceed() or .whenAllComplete() instead.")
  public static class Combiner {

    private final CloseableList closeables = new CloseableList();

    /**
     * An operation that returns a result and may throw an exception.
     *
     * @param <V> the type of the result
     */
    public interface CombiningCallable<V extends @Nullable Object> {
      /**
       * Computes a result, or throws an exception if unable to do so.
       *
       * <p>Any objects that are passed to {@link DeferredCloser#eventuallyClose(Object, Executor)
       * closer.eventuallyClose()} will be closed when the {@link ClosingFuture} pipeline is done
       * (but not before this method completes), even if this method throws or the pipeline is
       * cancelled.
       *
       * @param peeker used to get the value of any of the input futures
       */
      V call(DeferredCloser closer, Peeker peeker) throws Exception;
    }

    /**
     * An operation that returns a {@link ClosingFuture} result and may throw an exception.
     *
     * @param <V> the type of the result
     */
    public interface AsyncCombiningCallable<V extends @Nullable Object> {
      /**
       * Computes a {@link ClosingFuture} result, or throws an exception if unable to do so.
       *
       * <p>Any objects that are passed to {@link DeferredCloser#eventuallyClose(Object, Executor)
       * closer.eventuallyClose()} will be closed when the {@link ClosingFuture} pipeline is done
       * (but not before this method completes), even if this method throws or the pipeline is
       * cancelled.
       *
       * @param peeker used to get the value of any of the input futures
       */
      ClosingFuture<V> call(DeferredCloser closer, Peeker peeker) throws Exception;
    }

    private final boolean allMustSucceed;
    protected final ImmutableList<ClosingFuture<?>> inputs;

    private Combiner(boolean allMustSucceed, Iterable<? extends ClosingFuture<?>> inputs) {
      this.allMustSucceed = allMustSucceed;
      this.inputs = ImmutableList.copyOf(inputs);
      for (ClosingFuture<?> input : inputs) {
        input.becomeSubsumedInto(closeables);
      }
    }

    /**
     * Returns a new {@code ClosingFuture} pipeline step derived from the inputs by applying a
     * combining function to their values. The function can use a {@link DeferredCloser} to capture
     * objects to be closed when the pipeline is done.
     *
     * <p>If this combiner was returned by a {@link #whenAllSucceed} method and any of the inputs
     * fail, so will the returned step.
     *
     * <p>If the combiningCallable throws a {@code CancellationException}, the pipeline will be
     * cancelled.
     *
     * <p>If the combiningCallable throws an {@code ExecutionException}, the cause of the thrown
     * {@code ExecutionException} will be extracted and used as the failure of the derived step.
     */
    public <V extends @Nullable Object> ClosingFuture<V> call(
        final CombiningCallable<V> combiningCallable, Executor executor) {
      Callable<V> callable =
          new Callable<V>() {
            @Override
            public V call() throws Exception {
              return new Peeker(inputs).call(combiningCallable, closeables);
            }

            @Override
            public String toString() {
              return combiningCallable.toString();
            }
          };
      ClosingFuture<V> derived = new ClosingFuture<>(futureCombiner().call(callable, executor));
      derived.closeables.add(closeables, directExecutor());
      return derived;
    }

    /**
     * Returns a new {@code ClosingFuture} pipeline step derived from the inputs by applying a
     * {@code ClosingFuture}-returning function to their values. The function can use a {@link
     * DeferredCloser} to capture objects to be closed when the pipeline is done (other than those
     * captured by the returned {@link ClosingFuture}).
     *
     * <p>If this combiner was returned by a {@link #whenAllSucceed} method and any of the inputs
     * fail, so will the returned step.
     *
     * <p>If the combiningCallable throws a {@code CancellationException}, the pipeline will be
     * cancelled.
     *
     * <p>If the combiningCallable throws an {@code ExecutionException}, the cause of the thrown
     * {@code ExecutionException} will be extracted and used as the failure of the derived step.
     *
     * <p>If the combiningCallable throws any other exception, it will be used as the failure of the
     * derived step.
     *
     * <p>If an exception is thrown after the combiningCallable creates a {@code ClosingFuture},
     * then none of the closeable objects in that {@code ClosingFuture} will be closed.
     *
     * <p>Usage guidelines for this method:
     *
     * <ul>
     *   <li>Use this method only when calling an API that returns a {@link ListenableFuture} or a
     *       {@code ClosingFuture}. If possible, prefer calling {@link #call(CombiningCallable,
     *       Executor)} instead, with a function that returns the next value directly.
     *   <li>Call {@link DeferredCloser#eventuallyClose(Object, Executor) closer.eventuallyClose()}
     *       for every closeable object this step creates in order to capture it for later closing.
     *   <li>Return a {@code ClosingFuture}. To turn a {@link ListenableFuture} into a {@code
     *       ClosingFuture} call {@link #from(ListenableFuture)}.
     * </ul>
     *
     * <p>The same warnings about doing heavyweight operations within {@link
     * ClosingFuture#transformAsync(AsyncClosingFunction, Executor)} apply here.
     */
    public <V extends @Nullable Object> ClosingFuture<V> callAsync(
        final AsyncCombiningCallable<V> combiningCallable, Executor executor) {
      AsyncCallable<V> asyncCallable =
          new AsyncCallable<V>() {
            @Override
            public ListenableFuture<V> call() throws Exception {
              return new Peeker(inputs).callAsync(combiningCallable, closeables);
            }

            @Override
            public String toString() {
              return combiningCallable.toString();
            }
          };
      ClosingFuture<V> derived =
          new ClosingFuture<>(futureCombiner().callAsync(asyncCallable, executor));
      derived.closeables.add(closeables, directExecutor());
      return derived;
    }

    private FutureCombiner<@Nullable Object> futureCombiner() {
      return allMustSucceed
          ? Futures.whenAllSucceed(inputFutures())
          : Futures.whenAllComplete(inputFutures());
    }


    private ImmutableList<FluentFuture<?>> inputFutures() {
      return FluentIterable.from(inputs)
          .<FluentFuture<?>>transform(future -> future.future)
          .toList();
    }
  }

  /**
   * A generic {@link Combiner} that lets you use a lambda or method reference to combine two {@link
   * ClosingFuture}s. Use {@link #whenAllSucceed(ClosingFuture, ClosingFuture)} to start this
   * combination.
   *
   * @param <V1> the type returned by the first future
   * @param <V2> the type returned by the second future
   */
  public static final class Combiner2<V1 extends @Nullable Object, V2 extends @Nullable Object>
      extends Combiner {

    /**
     * A function that returns a value when applied to the values of the two futures passed to
     * {@link #whenAllSucceed(ClosingFuture, ClosingFuture)}.
     *
     * @param <V1> the type returned by the first future
     * @param <V2> the type returned by the second future
     * @param <U> the type returned by the function
     */
    public interface ClosingFunction2<
        V1 extends @Nullable Object, V2 extends @Nullable Object, U extends @Nullable Object> {

      /**
       * Applies this function to two inputs, or throws an exception if unable to do so.
       *
       * <p>Any objects that are passed to {@link DeferredCloser#eventuallyClose(Object, Executor)
       * closer.eventuallyClose()} will be closed when the {@link ClosingFuture} pipeline is done
       * (but not before this method completes), even if this method throws or the pipeline is
       * cancelled.
       */
      U apply(DeferredCloser closer, V1 value1, V2 value2) throws Exception;
    }

    /**
     * A function that returns a {@link ClosingFuture} when applied to the values of the two futures
     * passed to {@link #whenAllSucceed(ClosingFuture, ClosingFuture)}.
     *
     * @param <V1> the type returned by the first future
     * @param <V2> the type returned by the second future
     * @param <U> the type returned by the function
     */
    public interface AsyncClosingFunction2<
        V1 extends @Nullable Object, V2 extends @Nullable Object, U extends @Nullable Object> {

      /**
       * Applies this function to two inputs, or throws an exception if unable to do so.
       *
       * <p>Any objects that are passed to {@link DeferredCloser#eventuallyClose(Object, Executor)
       * closer.eventuallyClose()} will be closed when the {@link ClosingFuture} pipeline is done
       * (but not before this method completes), even if this method throws or the pipeline is
       * cancelled.
       */
      ClosingFuture<U> apply(DeferredCloser closer, V1 value1, V2 value2) throws Exception;
    }

    private final ClosingFuture<V1> future1;
    private final ClosingFuture<V2> future2;

    private Combiner2(ClosingFuture<V1> future1, ClosingFuture<V2> future2) {
      super(true, ImmutableList.of(future1, future2));
      this.future1 = future1;
      this.future2 = future2;
    }

    /**
     * Returns a new {@code ClosingFuture} pipeline step derived from the inputs by applying a
     * combining function to their values. The function can use a {@link DeferredCloser} to capture
     * objects to be closed when the pipeline is done.
     *
     * <p>If this combiner was returned by {@link #whenAllSucceed(ClosingFuture, ClosingFuture)} and
     * any of the inputs fail, so will the returned step.
     *
     * <p>If the function throws a {@code CancellationException}, the pipeline will be cancelled.
     *
     * <p>If the function throws an {@code ExecutionException}, the cause of the thrown {@code
     * ExecutionException} will be extracted and used as the failure of the derived step.
     */
    public <U extends @Nullable Object> ClosingFuture<U> call(
        final ClosingFunction2<V1, V2, U> function, Executor executor) {
      return call(
          new CombiningCallable<U>() {
            @Override
            public U call(DeferredCloser closer, Peeker peeker) throws Exception {
              return function.apply(closer, peeker.getDone(future1), peeker.getDone(future2));
            }

            @Override
            public String toString() {
              return function.toString();
            }
          },
          executor);
    }

    /**
     * Returns a new {@code ClosingFuture} pipeline step derived from the inputs by applying a
     * {@code ClosingFuture}-returning function to their values. The function can use a {@link
     * DeferredCloser} to capture objects to be closed when the pipeline is done (other than those
     * captured by the returned {@link ClosingFuture}).
     *
     * <p>If this combiner was returned by {@link #whenAllSucceed(ClosingFuture, ClosingFuture)} and
     * any of the inputs fail, so will the returned step.
     *
     * <p>If the function throws a {@code CancellationException}, the pipeline will be cancelled.
     *
     * <p>If the function throws an {@code ExecutionException}, the cause of the thrown {@code
     * ExecutionException} will be extracted and used as the failure of the derived step.
     *
     * <p>If the function throws any other exception, it will be used as the failure of the derived
     * step.
     *
     * <p>If an exception is thrown after the function creates a {@code ClosingFuture}, then none of
     * the closeable objects in that {@code ClosingFuture} will be closed.
     *
     * <p>Usage guidelines for this method:
     *
     * <ul>
     *   <li>Use this method only when calling an API that returns a {@link ListenableFuture} or a
     *       {@code ClosingFuture}. If possible, prefer calling {@link #call(CombiningCallable,
     *       Executor)} instead, with a function that returns the next value directly.
     *   <li>Call {@link DeferredCloser#eventuallyClose(Object, Executor) closer.eventuallyClose()}
     *       for every closeable object this step creates in order to capture it for later closing.
     *   <li>Return a {@code ClosingFuture}. To turn a {@link ListenableFuture} into a {@code
     *       ClosingFuture} call {@link #from(ListenableFuture)}.
     * </ul>
     *
     * <p>The same warnings about doing heavyweight operations within {@link
     * ClosingFuture#transformAsync(AsyncClosingFunction, Executor)} apply here.
     */
    public <U extends @Nullable Object> ClosingFuture<U> callAsync(
        final AsyncClosingFunction2<V1, V2, U> function, Executor executor) {
      return callAsync(
          new AsyncCombiningCallable<U>() {
            @Override
            public ClosingFuture<U> call(DeferredCloser closer, Peeker peeker) throws Exception {
              return function.apply(closer, peeker.getDone(future1), peeker.getDone(future2));
            }

            @Override
            public String toString() {
              return function.toString();
            }
          },
          executor);
    }
  }

  /**
   * A generic {@link Combiner} that lets you use a lambda or method reference to combine three
   * {@link ClosingFuture}s. Use {@link #whenAllSucceed(ClosingFuture, ClosingFuture,
   * ClosingFuture)} to start this combination.
   *
   * @param <V1> the type returned by the first future
   * @param <V2> the type returned by the second future
   * @param <V3> the type returned by the third future
   */
  public static final class Combiner3<
          V1 extends @Nullable Object, V2 extends @Nullable Object, V3 extends @Nullable Object>
      extends Combiner {
    /**
     * A function that returns a value when applied to the values of the three futures passed to
     * {@link #whenAllSucceed(ClosingFuture, ClosingFuture, ClosingFuture)}.
     *
     * @param <V1> the type returned by the first future
     * @param <V2> the type returned by the second future
     * @param <V3> the type returned by the third future
     * @param <U> the type returned by the function
     */
    public interface ClosingFunction3<
        V1 extends @Nullable Object,
        V2 extends @Nullable Object,
        V3 extends @Nullable Object,
        U extends @Nullable Object> {
      /**
       * Applies this function to three inputs, or throws an exception if unable to do so.
       *
       * <p>Any objects that are passed to {@link DeferredCloser#eventuallyClose(Object, Executor)
       * closer.eventuallyClose()} will be closed when the {@link ClosingFuture} pipeline is done
       * (but not before this method completes), even if this method throws or the pipeline is
       * cancelled.
       */
      U apply(DeferredCloser closer, V1 value1, V2 value2, V3 value3) throws Exception;
    }

    /**
     * A function that returns a {@link ClosingFuture} when applied to the values of the three
     * futures passed to {@link #whenAllSucceed(ClosingFuture, ClosingFuture, ClosingFuture)}.
     *
     * @param <V1> the type returned by the first future
     * @param <V2> the type returned by the second future
     * @param <V3> the type returned by the third future
     * @param <U> the type returned by the function
     */
    public interface AsyncClosingFunction3<
        V1 extends @Nullable Object,
        V2 extends @Nullable Object,
        V3 extends @Nullable Object,
        U extends @Nullable Object> {
      /**
       * Applies this function to three inputs, or throws an exception if unable to do so.
       *
       * <p>Any objects that are passed to {@link DeferredCloser#eventuallyClose(Object, Executor)
       * closer.eventuallyClose()} will be closed when the {@link ClosingFuture} pipeline is done
       * (but not before this method completes), even if this method throws or the pipeline is
       * cancelled.
       */
      ClosingFuture<U> apply(DeferredCloser closer, V1 value1, V2 value2, V3 value3)
          throws Exception;
    }

    private final ClosingFuture<V1> future1;
    private final ClosingFuture<V2> future2;
    private final ClosingFuture<V3> future3;

    private Combiner3(
        ClosingFuture<V1> future1, ClosingFuture<V2> future2, ClosingFuture<V3> future3) {
      super(true, ImmutableList.of(future1, future2, future3));
      this.future1 = future1;
      this.future2 = future2;
      this.future3 = future3;
    }

    /**
     * Returns a new {@code ClosingFuture} pipeline step derived from the inputs by applying a
     * combining function to their values. The function can use a {@link DeferredCloser} to capture
     * objects to be closed when the pipeline is done.
     *
     * <p>If this combiner was returned by {@link #whenAllSucceed(ClosingFuture, ClosingFuture,
     * ClosingFuture)} and any of the inputs fail, so will the returned step.
     *
     * <p>If the function throws a {@code CancellationException}, the pipeline will be cancelled.
     *
     * <p>If the function throws an {@code ExecutionException}, the cause of the thrown {@code
     * ExecutionException} will be extracted and used as the failure of the derived step.
     */
    public <U extends @Nullable Object> ClosingFuture<U> call(
        final ClosingFunction3<V1, V2, V3, U> function, Executor executor) {
      return call(
          new CombiningCallable<U>() {
            @Override
            public U call(DeferredCloser closer, Peeker peeker) throws Exception {
              return function.apply(
                  closer,
                  peeker.getDone(future1),
                  peeker.getDone(future2),
                  peeker.getDone(future3));
            }

            @Override
            public String toString() {
              return function.toString();
            }
          },
          executor);
    }

    /**
     * Returns a new {@code ClosingFuture} pipeline step derived from the inputs by applying a
     * {@code ClosingFuture}-returning function to their values. The function can use a {@link
     * DeferredCloser} to capture objects to be closed when the pipeline is done (other than those
     * captured by the returned {@link ClosingFuture}).
     *
     * <p>If this combiner was returned by {@link #whenAllSucceed(ClosingFuture, ClosingFuture,
     * ClosingFuture)} and any of the inputs fail, so will the returned step.
     *
     * <p>If the function throws a {@code CancellationException}, the pipeline will be cancelled.
     *
     * <p>If the function throws an {@code ExecutionException}, the cause of the thrown {@code
     * ExecutionException} will be extracted and used as the failure of the derived step.
     *
     * <p>If the function throws any other exception, it will be used as the failure of the derived
     * step.
     *
     * <p>If an exception is thrown after the function creates a {@code ClosingFuture}, then none of
     * the closeable objects in that {@code ClosingFuture} will be closed.
     *
     * <p>Usage guidelines for this method:
     *
     * <ul>
     *   <li>Use this method only when calling an API that returns a {@link ListenableFuture} or a
     *       {@code ClosingFuture}. If possible, prefer calling {@link #call(CombiningCallable,
     *       Executor)} instead, with a function that returns the next value directly.
     *   <li>Call {@link DeferredCloser#eventuallyClose(Object, Executor) closer.eventuallyClose()}
     *       for every closeable object this step creates in order to capture it for later closing.
     *   <li>Return a {@code ClosingFuture}. To turn a {@link ListenableFuture} into a {@code
     *       ClosingFuture} call {@link #from(ListenableFuture)}.
     * </ul>
     *
     * <p>The same warnings about doing heavyweight operations within {@link
     * ClosingFuture#transformAsync(AsyncClosingFunction, Executor)} apply here.
     */
    public <U extends @Nullable Object> ClosingFuture<U> callAsync(
        final AsyncClosingFunction3<V1, V2, V3, U> function, Executor executor) {
      return callAsync(
          new AsyncCombiningCallable<U>() {
            @Override
            public ClosingFuture<U> call(DeferredCloser closer, Peeker peeker) throws Exception {
              return function.apply(
                  closer,
                  peeker.getDone(future1),
                  peeker.getDone(future2),
                  peeker.getDone(future3));
            }

            @Override
            public String toString() {
              return function.toString();
            }
          },
          executor);
    }
  }

  /**
   * A generic {@link Combiner} that lets you use a lambda or method reference to combine four
   * {@link ClosingFuture}s. Use {@link #whenAllSucceed(ClosingFuture, ClosingFuture, ClosingFuture,
   * ClosingFuture)} to start this combination.
   *
   * @param <V1> the type returned by the first future
   * @param <V2> the type returned by the second future
   * @param <V3> the type returned by the third future
   * @param <V4> the type returned by the fourth future
   */
  public static final class Combiner4<
          V1 extends @Nullable Object,
          V2 extends @Nullable Object,
          V3 extends @Nullable Object,
          V4 extends @Nullable Object>
      extends Combiner {
    /**
     * A function that returns a value when applied to the values of the four futures passed to
     * {@link #whenAllSucceed(ClosingFuture, ClosingFuture, ClosingFuture, ClosingFuture)}.
     *
     * @param <V1> the type returned by the first future
     * @param <V2> the type returned by the second future
     * @param <V3> the type returned by the third future
     * @param <V4> the type returned by the fourth future
     * @param <U> the type returned by the function
     */
    public interface ClosingFunction4<
        V1 extends @Nullable Object,
        V2 extends @Nullable Object,
        V3 extends @Nullable Object,
        V4 extends @Nullable Object,
        U extends @Nullable Object> {
      /**
       * Applies this function to four inputs, or throws an exception if unable to do so.
       *
       * <p>Any objects that are passed to {@link DeferredCloser#eventuallyClose(Object, Executor)
       * closer.eventuallyClose()} will be closed when the {@link ClosingFuture} pipeline is done
       * (but not before this method completes), even if this method throws or the pipeline is
       * cancelled.
       */
      U apply(DeferredCloser closer, V1 value1, V2 value2, V3 value3, V4 value4) throws Exception;
    }

    /**
     * A function that returns a {@link ClosingFuture} when applied to the values of the four
     * futures passed to {@link #whenAllSucceed(ClosingFuture, ClosingFuture, ClosingFuture,
     * ClosingFuture)}.
     *
     * @param <V1> the type returned by the first future
     * @param <V2> the type returned by the second future
     * @param <V3> the type returned by the third future
     * @param <V4> the type returned by the fourth future
     * @param <U> the type returned by the function
     */
    public interface AsyncClosingFunction4<
        V1 extends @Nullable Object,
        V2 extends @Nullable Object,
        V3 extends @Nullable Object,
        V4 extends @Nullable Object,
        U extends @Nullable Object> {
      /**
       * Applies this function to four inputs, or throws an exception if unable to do so.
       *
       * <p>Any objects that are passed to {@link DeferredCloser#eventuallyClose(Object, Executor)
       * closer.eventuallyClose()} will be closed when the {@link ClosingFuture} pipeline is done
       * (but not before this method completes), even if this method throws or the pipeline is
       * cancelled.
       */
      ClosingFuture<U> apply(DeferredCloser closer, V1 value1, V2 value2, V3 value3, V4 value4)
          throws Exception;
    }

    private final ClosingFuture<V1> future1;
    private final ClosingFuture<V2> future2;
    private final ClosingFuture<V3> future3;
    private final ClosingFuture<V4> future4;

    private Combiner4(
        ClosingFuture<V1> future1,
        ClosingFuture<V2> future2,
        ClosingFuture<V3> future3,
        ClosingFuture<V4> future4) {
      super(true, ImmutableList.of(future1, future2, future3, future4));
      this.future1 = future1;
      this.future2 = future2;
      this.future3 = future3;
      this.future4 = future4;
    }

    /**
     * Returns a new {@code ClosingFuture} pipeline step derived from the inputs by applying a
     * combining function to their values. The function can use a {@link DeferredCloser} to capture
     * objects to be closed when the pipeline is done.
     *
     * <p>If this combiner was returned by {@link #whenAllSucceed(ClosingFuture, ClosingFuture,
     * ClosingFuture, ClosingFuture)} and any of the inputs fail, so will the returned step.
     *
     * <p>If the function throws a {@code CancellationException}, the pipeline will be cancelled.
     *
     * <p>If the function throws an {@code ExecutionException}, the cause of the thrown {@code
     * ExecutionException} will be extracted and used as the failure of the derived step.
     */
    public <U extends @Nullable Object> ClosingFuture<U> call(
        final ClosingFunction4<V1, V2, V3, V4, U> function, Executor executor) {
      return call(
          new CombiningCallable<U>() {
            @Override
            public U call(DeferredCloser closer, Peeker peeker) throws Exception {
              return function.apply(
                  closer,
                  peeker.getDone(future1),
                  peeker.getDone(future2),
                  peeker.getDone(future3),
                  peeker.getDone(future4));
            }

            @Override
            public String toString() {
              return function.toString();
            }
          },
          executor);
    }

    /**
     * Returns a new {@code ClosingFuture} pipeline step derived from the inputs by applying a
     * {@code ClosingFuture}-returning function to their values. The function can use a {@link
     * DeferredCloser} to capture objects to be closed when the pipeline is done (other than those
     * captured by the returned {@link ClosingFuture}).
     *
     * <p>If this combiner was returned by {@link #whenAllSucceed(ClosingFuture, ClosingFuture,
     * ClosingFuture, ClosingFuture)} and any of the inputs fail, so will the returned step.
     *
     * <p>If the function throws a {@code CancellationException}, the pipeline will be cancelled.
     *
     * <p>If the function throws an {@code ExecutionException}, the cause of the thrown {@code
     * ExecutionException} will be extracted and used as the failure of the derived step.
     *
     * <p>If the function throws any other exception, it will be used as the failure of the derived
     * step.
     *
     * <p>If an exception is thrown after the function creates a {@code ClosingFuture}, then none of
     * the closeable objects in that {@code ClosingFuture} will be closed.
     *
     * <p>Usage guidelines for this method:
     *
     * <ul>
     *   <li>Use this method only when calling an API that returns a {@link ListenableFuture} or a
     *       {@code ClosingFuture}. If possible, prefer calling {@link #call(CombiningCallable,
     *       Executor)} instead, with a function that returns the next value directly.
     *   <li>Call {@link DeferredCloser#eventuallyClose(Object, Executor) closer.eventuallyClose()}
     *       for every closeable object this step creates in order to capture it for later closing.
     *   <li>Return a {@code ClosingFuture}. To turn a {@link ListenableFuture} into a {@code
     *       ClosingFuture} call {@link #from(ListenableFuture)}.
     * </ul>
     *
     * <p>The same warnings about doing heavyweight operations within {@link
     * ClosingFuture#transformAsync(AsyncClosingFunction, Executor)} apply here.
     */
    public <U extends @Nullable Object> ClosingFuture<U> callAsync(
        final AsyncClosingFunction4<V1, V2, V3, V4, U> function, Executor executor) {
      return callAsync(
          new AsyncCombiningCallable<U>() {
            @Override
            public ClosingFuture<U> call(DeferredCloser closer, Peeker peeker) throws Exception {
              return function.apply(
                  closer,
                  peeker.getDone(future1),
                  peeker.getDone(future2),
                  peeker.getDone(future3),
                  peeker.getDone(future4));
            }

            @Override
            public String toString() {
              return function.toString();
            }
          },
          executor);
    }
  }

  /**
   * A generic {@link Combiner} that lets you use a lambda or method reference to combine five
   * {@link ClosingFuture}s. Use {@link #whenAllSucceed(ClosingFuture, ClosingFuture, ClosingFuture,
   * ClosingFuture, ClosingFuture)} to start this combination.
   *
   * @param <V1> the type returned by the first future
   * @param <V2> the type returned by the second future
   * @param <V3> the type returned by the third future
   * @param <V4> the type returned by the fourth future
   * @param <V5> the type returned by the fifth future
   */
  public static final class Combiner5<
          V1 extends @Nullable Object,
          V2 extends @Nullable Object,
          V3 extends @Nullable Object,
          V4 extends @Nullable Object,
          V5 extends @Nullable Object>
      extends Combiner {
    /**
     * A function that returns a value when applied to the values of the five futures passed to
     * {@link #whenAllSucceed(ClosingFuture, ClosingFuture, ClosingFuture, ClosingFuture,
     * ClosingFuture)}.
     *
     * @param <V1> the type returned by the first future
     * @param <V2> the type returned by the second future
     * @param <V3> the type returned by the third future
     * @param <V4> the type returned by the fourth future
     * @param <V5> the type returned by the fifth future
     * @param <U> the type returned by the function
     */
    public interface ClosingFunction5<
        V1 extends @Nullable Object,
        V2 extends @Nullable Object,
        V3 extends @Nullable Object,
        V4 extends @Nullable Object,
        V5 extends @Nullable Object,
        U extends @Nullable Object> {
      /**
       * Applies this function to five inputs, or throws an exception if unable to do so.
       *
       * <p>Any objects that are passed to {@link DeferredCloser#eventuallyClose(Object, Executor)
       * closer.eventuallyClose()} will be closed when the {@link ClosingFuture} pipeline is done
       * (but not before this method completes), even if this method throws or the pipeline is
       * cancelled.
       */
      U apply(DeferredCloser closer, V1 value1, V2 value2, V3 value3, V4 value4, V5 value5)
          throws Exception;
    }

    /**
     * A function that returns a {@link ClosingFuture} when applied to the values of the five
     * futures passed to {@link #whenAllSucceed(ClosingFuture, ClosingFuture, ClosingFuture,
     * ClosingFuture, ClosingFuture)}.
     *
     * @param <V1> the type returned by the first future
     * @param <V2> the type returned by the second future
     * @param <V3> the type returned by the third future
     * @param <V4> the type returned by the fourth future
     * @param <V5> the type returned by the fifth future
     * @param <U> the type returned by the function
     */
    public interface AsyncClosingFunction5<
        V1 extends @Nullable Object,
        V2 extends @Nullable Object,
        V3 extends @Nullable Object,
        V4 extends @Nullable Object,
        V5 extends @Nullable Object,
        U extends @Nullable Object> {
      /**
       * Applies this function to five inputs, or throws an exception if unable to do so.
       *
       * <p>Any objects that are passed to {@link DeferredCloser#eventuallyClose(Object, Executor)
       * closer.eventuallyClose()} will be closed when the {@link ClosingFuture} pipeline is done
       * (but not before this method completes), even if this method throws or the pipeline is
       * cancelled.
       */
      ClosingFuture<U> apply(
          DeferredCloser closer, V1 value1, V2 value2, V3 value3, V4 value4, V5 value5)
          throws Exception;
    }

    private final ClosingFuture<V1> future1;
    private final ClosingFuture<V2> future2;
    private final ClosingFuture<V3> future3;
    private final ClosingFuture<V4> future4;
    private final ClosingFuture<V5> future5;

    private Combiner5(
        ClosingFuture<V1> future1,
        ClosingFuture<V2> future2,
        ClosingFuture<V3> future3,
        ClosingFuture<V4> future4,
        ClosingFuture<V5> future5) {
      super(true, ImmutableList.of(future1, future2, future3, future4, future5));
      this.future1 = future1;
      this.future2 = future2;
      this.future3 = future3;
      this.future4 = future4;
      this.future5 = future5;
    }

    /**
     * Returns a new {@code ClosingFuture} pipeline step derived from the inputs by applying a
     * combining function to their values. The function can use a {@link DeferredCloser} to capture
     * objects to be closed when the pipeline is done.
     *
     * <p>If this combiner was returned by {@link #whenAllSucceed(ClosingFuture, ClosingFuture,
     * ClosingFuture, ClosingFuture, ClosingFuture)} and any of the inputs fail, so will the
     * returned step.
     *
     * <p>If the function throws a {@code CancellationException}, the pipeline will be cancelled.
     *
     * <p>If the function throws an {@code ExecutionException}, the cause of the thrown {@code
     * ExecutionException} will be extracted and used as the failure of the derived step.
     */
    public <U extends @Nullable Object> ClosingFuture<U> call(
        final ClosingFunction5<V1, V2, V3, V4, V5, U> function, Executor executor) {
      return call(
          new CombiningCallable<U>() {
            @Override
            public U call(DeferredCloser closer, Peeker peeker) throws Exception {
              return function.apply(
                  closer,
                  peeker.getDone(future1),
                  peeker.getDone(future2),
                  peeker.getDone(future3),
                  peeker.getDone(future4),
                  peeker.getDone(future5));
            }

            @Override
            public String toString() {
              return function.toString();
            }
          },
          executor);
    }

    /**
     * Returns a new {@code ClosingFuture} pipeline step derived from the inputs by applying a
     * {@code ClosingFuture}-returning function to their values. The function can use a {@link
     * DeferredCloser} to capture objects to be closed when the pipeline is done (other than those
     * captured by the returned {@link ClosingFuture}).
     *
     * <p>If this combiner was returned by {@link #whenAllSucceed(ClosingFuture, ClosingFuture,
     * ClosingFuture, ClosingFuture, ClosingFuture)} and any of the inputs fail, so will the
     * returned step.
     *
     * <p>If the function throws a {@code CancellationException}, the pipeline will be cancelled.
     *
     * <p>If the function throws an {@code ExecutionException}, the cause of the thrown {@code
     * ExecutionException} will be extracted and used as the failure of the derived step.
     *
     * <p>If the function throws any other exception, it will be used as the failure of the derived
     * step.
     *
     * <p>If an exception is thrown after the function creates a {@code ClosingFuture}, then none of
     * the closeable objects in that {@code ClosingFuture} will be closed.
     *
     * <p>Usage guidelines for this method:
     *
     * <ul>
     *   <li>Use this method only when calling an API that returns a {@link ListenableFuture} or a
     *       {@code ClosingFuture}. If possible, prefer calling {@link #call(CombiningCallable,
     *       Executor)} instead, with a function that returns the next value directly.
     *   <li>Call {@link DeferredCloser#eventuallyClose(Object, Executor) closer.eventuallyClose()}
     *       for every closeable object this step creates in order to capture it for later closing.
     *   <li>Return a {@code ClosingFuture}. To turn a {@link ListenableFuture} into a {@code
     *       ClosingFuture} call {@link #from(ListenableFuture)}.
     * </ul>
     *
     * <p>The same warnings about doing heavyweight operations within {@link
     * ClosingFuture#transformAsync(AsyncClosingFunction, Executor)} apply here.
     */
    public <U extends @Nullable Object> ClosingFuture<U> callAsync(
        final AsyncClosingFunction5<V1, V2, V3, V4, V5, U> function, Executor executor) {
      return callAsync(
          new AsyncCombiningCallable<U>() {
            @Override
            public ClosingFuture<U> call(DeferredCloser closer, Peeker peeker) throws Exception {
              return function.apply(
                  closer,
                  peeker.getDone(future1),
                  peeker.getDone(future2),
                  peeker.getDone(future3),
                  peeker.getDone(future4),
                  peeker.getDone(future5));
            }

            @Override
            public String toString() {
              return function.toString();
            }
          },
          executor);
    }
  }

  @Override
  public String toString() {
    // TODO(dpb): Better toString, in the style of Futures.transform etc.
    return toStringHelper(this).add("state", state.get()).addValue(future).toString();
  }

  @Override
  protected void finalize() {
    if (state.get().equals(OPEN)) {
      logger.log(SEVERE, "Uh oh! An open ClosingFuture has leaked and will close: {0}", this);
      FluentFuture<V> unused = finishToFuture();
    }
  }

  private static void closeQuietly(final @Nullable Closeable closeable, Executor executor) {
    if (closeable == null) {
      return;
    }
    try {
      executor.execute(
          () -> {
            try {
              closeable.close();
            } catch (IOException | RuntimeException e) {
              logger.log(WARNING, "thrown by close()", e);
            }
          });
    } catch (RejectedExecutionException e) {
      if (logger.isLoggable(WARNING)) {
        logger.log(
            WARNING, String.format("while submitting close to %s; will close inline", executor), e);
      }
      closeQuietly(closeable, directExecutor());
    }
  }

  private void checkAndUpdateState(State oldState, State newState) {
    checkState(
        compareAndUpdateState(oldState, newState),
        "Expected state to be %s, but it was %s",
        oldState,
        newState);
  }

  private boolean compareAndUpdateState(State oldState, State newState) {
    return state.compareAndSet(oldState, newState);
  }

  // TODO(dpb): Should we use a pair of ArrayLists instead of an IdentityHashMap?
  private static final class CloseableList extends IdentityHashMap<Closeable, Executor>
      implements Closeable {
    private final DeferredCloser closer = new DeferredCloser(this);
    private volatile boolean closed;
    private volatile @Nullable CountDownLatch whenClosed;

    <V extends @Nullable Object, U extends @Nullable Object>
        ListenableFuture<U> applyClosingFunction(
            ClosingFunction<? super V, U> transformation, V input) throws Exception {
      // TODO(dpb): Consider ways to defer closing without creating a separate CloseableList.
      CloseableList newCloseables = new CloseableList();
      try {
        return immediateFuture(transformation.apply(newCloseables.closer, input));
      } finally {
        add(newCloseables, directExecutor());
      }
    }

    <V extends @Nullable Object, U extends @Nullable Object>
        FluentFuture<U> applyAsyncClosingFunction(
            AsyncClosingFunction<V, U> transformation, V input) throws Exception {
      // TODO(dpb): Consider ways to defer closing without creating a separate CloseableList.
      CloseableList newCloseables = new CloseableList();
      try {
        ClosingFuture<U> closingFuture = transformation.apply(newCloseables.closer, input);
        closingFuture.becomeSubsumedInto(newCloseables);
        return closingFuture.future;
      } finally {
        add(newCloseables, directExecutor());
      }
    }

    @Override
    public void close() {
      if (closed) {
        return;
      }
      synchronized (this) {
        if (closed) {
          return;
        }
        closed = true;
      }
      for (Map.Entry<Closeable, Executor> entry : entrySet()) {
        closeQuietly(entry.getKey(), entry.getValue());
      }
      clear();
      if (whenClosed != null) {
        whenClosed.countDown();
      }
    }

    void add(@Nullable Closeable closeable, Executor executor) {
      checkNotNull(executor);
      if (closeable == null) {
        return;
      }
      synchronized (this) {
        if (!closed) {
          put(closeable, executor);
          return;
        }
      }
      closeQuietly(closeable, executor);
    }

    /**
     * Returns a latch that reaches zero when this objects' deferred closeables have been closed.
     */
    CountDownLatch whenClosedCountDown() {
      if (closed) {
        return new CountDownLatch(0);
      }
      synchronized (this) {
        if (closed) {
          return new CountDownLatch(0);
        }
        checkState(whenClosed == null);
        return whenClosed = new CountDownLatch(1);
      }
    }
  }

  /**
   * Returns an object that can be used to wait until this objects' deferred closeables have all had
   * {@link Runnable}s that close them submitted to each one's closing {@link Executor}.
   */
  @VisibleForTesting
  CountDownLatch whenClosedCountDown() {
    return closeables.whenClosedCountDown();
  }

  /** The state of a {@link CloseableList}. */
  enum State {
    /** The {@link CloseableList} has not been subsumed or closed. */
    OPEN,

    /**
     * The {@link CloseableList} has been subsumed into another. It may not be closed or subsumed
     * into any other.
     */
    SUBSUMED,

    /**
     * Some {@link ListenableFuture} has a callback attached that will close the {@link
     * CloseableList}, but it has not yet run. The {@link CloseableList} may not be subsumed.
     */
    WILL_CLOSE,

    /**
     * The callback that closes the {@link CloseableList} is running, but it has not completed. The
     * {@link CloseableList} may not be subsumed.
     */
    CLOSING,

    /** The {@link CloseableList} has been closed. It may not be further subsumed. */
    CLOSED,

    /**
     * {@link ClosingFuture#finishToValueAndCloser(ValueAndCloserConsumer, Executor)} has been
     * called. The step may not be further subsumed, nor may {@link #finishToFuture()} be called.
     */
    WILL_CREATE_VALUE_AND_CLOSER,
  }
}<|MERGE_RESOLUTION|>--- conflicted
+++ resolved
@@ -191,12 +191,8 @@
  */
 // TODO(dpb): Consider reusing one CloseableList for the entire pipeline, modulo combinations.
 @DoNotMock("Use ClosingFuture.from(Futures.immediate*Future)")
-<<<<<<< HEAD
+@J2ktIncompatible
 @NullMarked
-=======
-@J2ktIncompatible
-@ElementTypesAreNonnullByDefault
->>>>>>> 7d9fac21
 // TODO(dpb): GWT compatibility.
 public final class ClosingFuture<V extends @Nullable Object> {
 
@@ -1375,7 +1371,6 @@
           : Futures.whenAllComplete(inputFutures());
     }
 
-
     private ImmutableList<FluentFuture<?>> inputFutures() {
       return FluentIterable.from(inputs)
           .<FluentFuture<?>>transform(future -> future.future)
