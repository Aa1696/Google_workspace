--- conflicted
+++ resolved
@@ -35,12 +35,8 @@
  * @since 1.0
  */
 @GwtIncompatible
-<<<<<<< HEAD
+@J2ktIncompatible
 @NullMarked
-=======
-@J2ktIncompatible
-@ElementTypesAreNonnullByDefault
->>>>>>> 7d9fac21
 public abstract class AbstractIdleService implements Service {
 
   /* Thread names will look like {@code "MyService STARTING"}. */
