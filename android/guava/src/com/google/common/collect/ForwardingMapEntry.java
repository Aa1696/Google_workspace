/*
 * Copyright (C) 2007 The Guava Authors
 *
 * Licensed under the Apache License, Version 2.0 (the "License");
 * you may not use this file except in compliance with the License.
 * You may obtain a copy of the License at
 *
 * http://www.apache.org/licenses/LICENSE-2.0
 *
 * Unless required by applicable law or agreed to in writing, software
 * distributed under the License is distributed on an "AS IS" BASIS,
 * WITHOUT WARRANTIES OR CONDITIONS OF ANY KIND, either express or implied.
 * See the License for the specific language governing permissions and
 * limitations under the License.
 */

package com.google.common.collect;

import com.google.common.annotations.GwtCompatible;
import com.google.common.base.Objects;
import com.google.errorprone.annotations.CanIgnoreReturnValue;
import java.util.Map;
import java.util.Map.Entry;
import org.jspecify.annotations.NullMarked;
import org.jspecify.annotations.Nullable;

/**
 * A map entry which forwards all its method calls to another map entry. Subclasses should override
 * one or more methods to modify the behavior of the backing map entry as desired per the <a
 * href="http://en.wikipedia.org/wiki/Decorator_pattern">decorator pattern</a>.
 *
 * <p><b>Warning:</b> The methods of {@code ForwardingMapEntry} forward <i>indiscriminately</i> to
 * the methods of the delegate. For example, overriding {@link #getValue} alone <i>will not</i>
 * change the behavior of {@link #equals}, which can lead to unexpected behavior. In this case, you
 * should override {@code equals} as well, either providing your own implementation, or delegating
 * to the provided {@code standardEquals} method.
 *
 * <p>Each of the {@code standard} methods, where appropriate, use {@link Objects#equal} to test
 * equality for both keys and values. This may not be the desired behavior for map implementations
 * that use non-standard notions of key equality, such as the entry of a {@code SortedMap} whose
 * comparator is not consistent with {@code equals}.
 *
 * <p>The {@code standard} methods are not guaranteed to be thread-safe, even when all of the
 * methods that they depend on are thread-safe.
 *
 * @author Mike Bostock
 * @author Louis Wasserman
 * @since 2.0
 */
@GwtCompatible
@NullMarked
public abstract class ForwardingMapEntry<K extends @Nullable Object, V extends @Nullable Object>
    extends ForwardingObject implements Map.Entry<K, V> {
  // TODO(lowasser): identify places where thread safety is actually lost

  /** Constructor for use by subclasses. */
  protected ForwardingMapEntry() {}

  @Override
  protected abstract Entry<K, V> delegate();

  @Override
  public K getKey() {
    return delegate().getKey();
  }

  @Override
  public V getValue() {
    return delegate().getValue();
  }

  @Override
<<<<<<< HEAD
  public V setValue(V value) {
=======
  @ParametricNullness
  @CanIgnoreReturnValue
  public V setValue(@ParametricNullness V value) {
>>>>>>> 514f2127
    return delegate().setValue(value);
  }

  @Override
  public boolean equals(@Nullable Object object) {
    return delegate().equals(object);
  }

  @Override
  public int hashCode() {
    return delegate().hashCode();
  }

  /**
   * A sensible definition of {@link #equals(Object)} in terms of {@link #getKey()} and {@link
   * #getValue()}. If you override either of these methods, you may wish to override {@link
   * #equals(Object)} to forward to this implementation.
   *
   * @since 7.0
   */
  protected boolean standardEquals(@Nullable Object object) {
    if (object instanceof Entry) {
      Entry<?, ?> that = (Entry<?, ?>) object;
      return Objects.equal(this.getKey(), that.getKey())
          && Objects.equal(this.getValue(), that.getValue());
    }
    return false;
  }

  /**
   * A sensible definition of {@link #hashCode()} in terms of {@link #getKey()} and {@link
   * #getValue()}. If you override either of these methods, you may wish to override {@link
   * #hashCode()} to forward to this implementation.
   *
   * @since 7.0
   */
  protected int standardHashCode() {
    K k = getKey();
    V v = getValue();
    return ((k == null) ? 0 : k.hashCode()) ^ ((v == null) ? 0 : v.hashCode());
  }

  /**
   * A sensible definition of {@link #toString} in terms of {@link #getKey} and {@link #getValue}.
   * If you override either of these methods, you may wish to override {@link #equals} to forward to
   * this implementation.
   *
   * @since 7.0
   */
  protected String standardToString() {
    return getKey() + "=" + getValue();
  }
}<|MERGE_RESOLUTION|>--- conflicted
+++ resolved
@@ -70,13 +70,8 @@
   }
 
   @Override
-<<<<<<< HEAD
+  @CanIgnoreReturnValue
   public V setValue(V value) {
-=======
-  @ParametricNullness
-  @CanIgnoreReturnValue
-  public V setValue(@ParametricNullness V value) {
->>>>>>> 514f2127
     return delegate().setValue(value);
   }
 
