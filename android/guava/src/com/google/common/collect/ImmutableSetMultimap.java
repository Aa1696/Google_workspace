/*
 * Copyright (C) 2009 The Guava Authors
 *
 * Licensed under the Apache License, Version 2.0 (the "License");
 * you may not use this file except in compliance with the License.
 * You may obtain a copy of the License at
 *
 * http://www.apache.org/licenses/LICENSE-2.0
 *
 * Unless required by applicable law or agreed to in writing, software
 * distributed under the License is distributed on an "AS IS" BASIS,
 * WITHOUT WARRANTIES OR CONDITIONS OF ANY KIND, either express or implied.
 * See the License for the specific language governing permissions and
 * limitations under the License.
 */

package com.google.common.collect;

import static com.google.common.base.Preconditions.checkNotNull;
import static java.util.Objects.requireNonNull;

import com.google.common.annotations.GwtCompatible;
import com.google.common.annotations.GwtIncompatible;
import com.google.common.annotations.J2ktIncompatible;
import com.google.common.base.MoreObjects;
import com.google.errorprone.annotations.CanIgnoreReturnValue;
import com.google.errorprone.annotations.DoNotCall;
import com.google.errorprone.annotations.concurrent.LazyInit;
import com.google.j2objc.annotations.RetainedWith;
import com.google.j2objc.annotations.Weak;
import java.io.IOException;
import java.io.InvalidObjectException;
import java.io.ObjectInputStream;
import java.io.ObjectOutputStream;
import java.util.Arrays;
import java.util.Collection;
import java.util.Comparator;
import java.util.Map;
import java.util.Map.Entry;
<<<<<<< HEAD
import org.jspecify.annotations.NullMarked;
import org.jspecify.annotations.Nullable;
=======
import java.util.function.Function;
import java.util.stream.Collector;
import java.util.stream.Stream;
import javax.annotation.CheckForNull;
import org.checkerframework.checker.nullness.qual.Nullable;
>>>>>>> 514f2127

/**
 * A {@link SetMultimap} whose contents will never change, with many other important properties
 * detailed at {@link ImmutableCollection}.
 *
 * <p><b>Warning:</b> As in all {@link SetMultimap}s, do not modify either a key <i>or a value</i>
 * of a {@code ImmutableSetMultimap} in a way that affects its {@link Object#equals} behavior.
 * Undefined behavior and bugs will result.
 *
 * <p>See the Guava User Guide article on <a href=
 * "https://github.com/google/guava/wiki/ImmutableCollectionsExplained">immutable collections</a>.
 *
 * @author Mike Ward
 * @since 2.0
 */
@GwtCompatible(serializable = true, emulated = true)
@NullMarked
public class ImmutableSetMultimap<K, V> extends ImmutableMultimap<K, V>
    implements SetMultimap<K, V> {
  /**
   * Returns a {@link Collector} that accumulates elements into an {@code ImmutableSetMultimap}
   * whose keys and values are the result of applying the provided mapping functions to the input
   * elements.
   *
   * <p>For streams with defined encounter order (as defined in the Ordering section of the {@link
   * java.util.stream} Javadoc), that order is preserved, but entries are <a
   * href="ImmutableMultimap.html#iteration">grouped by key</a>.
   *
   * <p>Example:
   *
   * <pre>{@code
   * static final Multimap<Character, String> FIRST_LETTER_MULTIMAP =
   *     Stream.of("banana", "apple", "carrot", "asparagus", "cherry")
   *         .collect(toImmutableSetMultimap(str -> str.charAt(0), str -> str.substring(1)));
   *
   * // is equivalent to
   *
   * static final Multimap<Character, String> FIRST_LETTER_MULTIMAP =
   *     new ImmutableSetMultimap.Builder<Character, String>()
   *         .put('b', "anana")
   *         .putAll('a', "pple", "sparagus")
   *         .putAll('c', "arrot", "herry")
   *         .build();
   * }</pre>
   *
   * @since 33.2.0 (available since 21.0 in guava-jre)
   */
  @SuppressWarnings({"AndroidJdkLibsChecker", "Java7ApiChecker"})
  @IgnoreJRERequirement // Users will use this only if they're already using streams.
  public static <T extends @Nullable Object, K, V>
      Collector<T, ?, ImmutableSetMultimap<K, V>> toImmutableSetMultimap(
          Function<? super T, ? extends K> keyFunction,
          Function<? super T, ? extends V> valueFunction) {
    return CollectCollectors.toImmutableSetMultimap(keyFunction, valueFunction);
  }

  /**
   * Returns a {@code Collector} accumulating entries into an {@code ImmutableSetMultimap}. Each
   * input element is mapped to a key and a stream of values, each of which are put into the
   * resulting {@code Multimap}, in the encounter order of the stream and the encounter order of the
   * streams of values.
   *
   * <p>Example:
   *
   * <pre>{@code
   * static final ImmutableSetMultimap<Character, Character> FIRST_LETTER_MULTIMAP =
   *     Stream.of("banana", "apple", "carrot", "asparagus", "cherry")
   *         .collect(
   *             flatteningToImmutableSetMultimap(
   *                  str -> str.charAt(0),
   *                  str -> str.substring(1).chars().mapToObj(c -> (char) c));
   *
   * // is equivalent to
   *
   * static final ImmutableSetMultimap<Character, Character> FIRST_LETTER_MULTIMAP =
   *     ImmutableSetMultimap.<Character, Character>builder()
   *         .putAll('b', Arrays.asList('a', 'n', 'a', 'n', 'a'))
   *         .putAll('a', Arrays.asList('p', 'p', 'l', 'e'))
   *         .putAll('c', Arrays.asList('a', 'r', 'r', 'o', 't'))
   *         .putAll('a', Arrays.asList('s', 'p', 'a', 'r', 'a', 'g', 'u', 's'))
   *         .putAll('c', Arrays.asList('h', 'e', 'r', 'r', 'y'))
   *         .build();
   *
   * // after deduplication, the resulting multimap is equivalent to
   *
   * static final ImmutableSetMultimap<Character, Character> FIRST_LETTER_MULTIMAP =
   *     ImmutableSetMultimap.<Character, Character>builder()
   *         .putAll('b', Arrays.asList('a', 'n'))
   *         .putAll('a', Arrays.asList('p', 'l', 'e', 's', 'a', 'r', 'g', 'u'))
   *         .putAll('c', Arrays.asList('a', 'r', 'o', 't', 'h', 'e', 'y'))
   *         .build();
   * }
   * }</pre>
   *
   * @since 33.2.0 (available since 21.0 in guava-jre)
   */
  @SuppressWarnings({"AndroidJdkLibsChecker", "Java7ApiChecker"})
  @IgnoreJRERequirement // Users will use this only if they're already using streams.
  public static <T extends @Nullable Object, K, V>
      Collector<T, ?, ImmutableSetMultimap<K, V>> flatteningToImmutableSetMultimap(
          Function<? super T, ? extends K> keyFunction,
          Function<? super T, ? extends Stream<? extends V>> valuesFunction) {
    return CollectCollectors.flatteningToImmutableSetMultimap(keyFunction, valuesFunction);
  }

  /**
   * Returns the empty multimap.
   *
   * <p><b>Performance note:</b> the instance returned is a singleton.
   */
  // Casting is safe because the multimap will never hold any elements.
  @SuppressWarnings("unchecked")
  public static <K, V> ImmutableSetMultimap<K, V> of() {
    return (ImmutableSetMultimap<K, V>) EmptyImmutableSetMultimap.INSTANCE;
  }

  /** Returns an immutable multimap containing a single entry. */
  public static <K, V> ImmutableSetMultimap<K, V> of(K k1, V v1) {
    ImmutableSetMultimap.Builder<K, V> builder = ImmutableSetMultimap.builder();
    builder.put(k1, v1);
    return builder.build();
  }

  /**
   * Returns an immutable multimap containing the given entries, in order. Repeated occurrences of
   * an entry (according to {@link Object#equals}) after the first are ignored.
   */
  public static <K, V> ImmutableSetMultimap<K, V> of(K k1, V v1, K k2, V v2) {
    ImmutableSetMultimap.Builder<K, V> builder = ImmutableSetMultimap.builder();
    builder.put(k1, v1);
    builder.put(k2, v2);
    return builder.build();
  }

  /**
   * Returns an immutable multimap containing the given entries, in order. Repeated occurrences of
   * an entry (according to {@link Object#equals}) after the first are ignored.
   */
  public static <K, V> ImmutableSetMultimap<K, V> of(K k1, V v1, K k2, V v2, K k3, V v3) {
    ImmutableSetMultimap.Builder<K, V> builder = ImmutableSetMultimap.builder();
    builder.put(k1, v1);
    builder.put(k2, v2);
    builder.put(k3, v3);
    return builder.build();
  }

  /**
   * Returns an immutable multimap containing the given entries, in order. Repeated occurrences of
   * an entry (according to {@link Object#equals}) after the first are ignored.
   */
  public static <K, V> ImmutableSetMultimap<K, V> of(
      K k1, V v1, K k2, V v2, K k3, V v3, K k4, V v4) {
    ImmutableSetMultimap.Builder<K, V> builder = ImmutableSetMultimap.builder();
    builder.put(k1, v1);
    builder.put(k2, v2);
    builder.put(k3, v3);
    builder.put(k4, v4);
    return builder.build();
  }

  /**
   * Returns an immutable multimap containing the given entries, in order. Repeated occurrences of
   * an entry (according to {@link Object#equals}) after the first are ignored.
   */
  public static <K, V> ImmutableSetMultimap<K, V> of(
      K k1, V v1, K k2, V v2, K k3, V v3, K k4, V v4, K k5, V v5) {
    ImmutableSetMultimap.Builder<K, V> builder = ImmutableSetMultimap.builder();
    builder.put(k1, v1);
    builder.put(k2, v2);
    builder.put(k3, v3);
    builder.put(k4, v4);
    builder.put(k5, v5);
    return builder.build();
  }

  // looking for of() with > 5 entries? Use the builder instead.

  /** Returns a new {@link Builder}. */
  public static <K, V> Builder<K, V> builder() {
    return new Builder<>();
  }

  /**
   * A builder for creating immutable {@code SetMultimap} instances, especially {@code public static
   * final} multimaps ("constant multimaps"). Example:
   *
   * <pre>{@code
   * static final Multimap<String, Integer> STRING_TO_INTEGER_MULTIMAP =
   *     new ImmutableSetMultimap.Builder<String, Integer>()
   *         .put("one", 1)
   *         .putAll("several", 1, 2, 3)
   *         .putAll("many", 1, 2, 3, 4, 5)
   *         .build();
   * }</pre>
   *
   * <p>Builder instances can be reused; it is safe to call {@link #build} multiple times to build
   * multiple multimaps in series. Each multimap contains the key-value mappings in the previously
   * created multimaps.
   *
   * @since 2.0
   */
  public static final class Builder<K, V> extends ImmutableMultimap.Builder<K, V> {
    /**
     * Creates a new builder. The returned builder is equivalent to the builder generated by {@link
     * ImmutableSetMultimap#builder}.
     */
    public Builder() {
      super();
    }

    @Override
    ImmutableCollection.Builder<V> newValueCollectionBuilder() {
      return (valueComparator == null)
          ? ImmutableSet.builder()
          : new ImmutableSortedSet.Builder<V>(valueComparator);
    }

    /** Adds a key-value mapping to the built multimap if it is not already present. */
    @CanIgnoreReturnValue
    @Override
    public Builder<K, V> put(K key, V value) {
      super.put(key, value);
      return this;
    }

    /**
     * Adds an entry to the built multimap if it is not already present.
     *
     * @since 11.0
     */
    @CanIgnoreReturnValue
    @Override
    public Builder<K, V> put(Entry<? extends K, ? extends V> entry) {
      super.put(entry);
      return this;
    }

    /**
     * {@inheritDoc}
     *
     * @since 19.0
     */
    @CanIgnoreReturnValue
    @Override
    public Builder<K, V> putAll(Iterable<? extends Entry<? extends K, ? extends V>> entries) {
      super.putAll(entries);
      return this;
    }

    @CanIgnoreReturnValue
    @Override
    public Builder<K, V> putAll(K key, Iterable<? extends V> values) {
      super.putAll(key, values);
      return this;
    }

    @CanIgnoreReturnValue
    @Override
    public Builder<K, V> putAll(K key, V... values) {
      return putAll(key, Arrays.asList(values));
    }

    @CanIgnoreReturnValue
    @Override
    public Builder<K, V> putAll(Multimap<? extends K, ? extends V> multimap) {
      for (Entry<? extends K, ? extends Collection<? extends V>> entry :
          multimap.asMap().entrySet()) {
        putAll(entry.getKey(), entry.getValue());
      }
      return this;
    }

    @CanIgnoreReturnValue
    @Override
    Builder<K, V> combine(ImmutableMultimap.Builder<K, V> other) {
      super.combine(other);
      return this;
    }

    /**
     * {@inheritDoc}
     *
     * @since 8.0
     */
    @CanIgnoreReturnValue
    @Override
    public Builder<K, V> orderKeysBy(Comparator<? super K> keyComparator) {
      super.orderKeysBy(keyComparator);
      return this;
    }

    /**
     * Specifies the ordering of the generated multimap's values for each key.
     *
     * <p>If this method is called, the sets returned by the {@code get()} method of the generated
     * multimap and its {@link Multimap#asMap()} view are {@link ImmutableSortedSet} instances.
     * However, serialization does not preserve that property, though it does maintain the key and
     * value ordering.
     *
     * @since 8.0
     */
    // TODO: Make serialization behavior consistent.
    @CanIgnoreReturnValue
    @Override
    public Builder<K, V> orderValuesBy(Comparator<? super V> valueComparator) {
      super.orderValuesBy(valueComparator);
      return this;
    }

    /** Returns a newly-created immutable set multimap. */
    @Override
    public ImmutableSetMultimap<K, V> build() {
      if (builderMap == null) {
        return ImmutableSetMultimap.of();
      }
      Collection<Map.Entry<K, ImmutableCollection.Builder<V>>> mapEntries = builderMap.entrySet();
      if (keyComparator != null) {
        mapEntries = Ordering.from(keyComparator).<K>onKeys().immutableSortedCopy(mapEntries);
      }
      return fromMapBuilderEntries(mapEntries, valueComparator);
    }
  }

  /**
   * Returns an immutable set multimap containing the same mappings as {@code multimap}. The
   * generated multimap's key and value orderings correspond to the iteration ordering of the {@code
   * multimap.asMap()} view. Repeated occurrences of an entry in the multimap after the first are
   * ignored.
   *
   * <p>Despite the method name, this method attempts to avoid actually copying the data when it is
   * safe to do so. The exact circumstances under which a copy will or will not be performed are
   * undocumented and subject to change.
   *
   * @throws NullPointerException if any key or value in {@code multimap} is null
   */
  public static <K, V> ImmutableSetMultimap<K, V> copyOf(
      Multimap<? extends K, ? extends V> multimap) {
    return copyOf(multimap, null);
  }

  private static <K, V> ImmutableSetMultimap<K, V> copyOf(
      Multimap<? extends K, ? extends V> multimap,
      @Nullable Comparator<? super V> valueComparator) {
    checkNotNull(multimap); // eager for GWT
    if (multimap.isEmpty() && valueComparator == null) {
      return of();
    }

    if (multimap instanceof ImmutableSetMultimap) {
      @SuppressWarnings("unchecked") // safe since multimap is not writable
      ImmutableSetMultimap<K, V> kvMultimap = (ImmutableSetMultimap<K, V>) multimap;
      if (!kvMultimap.isPartialView()) {
        return kvMultimap;
      }
    }

    return fromMapEntries(multimap.asMap().entrySet(), valueComparator);
  }

  /**
   * Returns an immutable multimap containing the specified entries. The returned multimap iterates
   * over keys in the order they were first encountered in the input, and the values for each key
   * are iterated in the order they were encountered. If two values for the same key are {@linkplain
   * Object#equals equal}, the first value encountered is used.
   *
   * @throws NullPointerException if any key, value, or entry is null
   * @since 19.0
   */
  public static <K, V> ImmutableSetMultimap<K, V> copyOf(
      Iterable<? extends Entry<? extends K, ? extends V>> entries) {
    return new Builder<K, V>().putAll(entries).build();
  }

  /** Creates an ImmutableSetMultimap from an asMap.entrySet. */
  static <K, V> ImmutableSetMultimap<K, V> fromMapEntries(
      Collection<? extends Map.Entry<? extends K, ? extends Collection<? extends V>>> mapEntries,
      @Nullable Comparator<? super V> valueComparator) {
    if (mapEntries.isEmpty()) {
      return of();
    }
    ImmutableMap.Builder<K, ImmutableSet<V>> builder =
        new ImmutableMap.Builder<>(mapEntries.size());
    int size = 0;

    for (Entry<? extends K, ? extends Collection<? extends V>> entry : mapEntries) {
      K key = entry.getKey();
      Collection<? extends V> values = entry.getValue();
      ImmutableSet<V> set = valueSet(valueComparator, values);
      if (!set.isEmpty()) {
        builder.put(key, set);
        size += set.size();
      }
    }

    return new ImmutableSetMultimap<>(builder.buildOrThrow(), size, valueComparator);
  }

  /** Creates an ImmutableSetMultimap from a map to builders. */
  static <K, V> ImmutableSetMultimap<K, V> fromMapBuilderEntries(
      Collection<? extends Map.Entry<K, ImmutableCollection.Builder<V>>> mapEntries,
      @CheckForNull Comparator<? super V> valueComparator) {
    if (mapEntries.isEmpty()) {
      return of();
    }
    ImmutableMap.Builder<K, ImmutableSet<V>> builder =
        new ImmutableMap.Builder<>(mapEntries.size());
    int size = 0;

    for (Entry<K, ImmutableCollection.Builder<V>> entry : mapEntries) {
      K key = entry.getKey();
      ImmutableSet.Builder<? extends V> values = (ImmutableSet.Builder<V>) entry.getValue();
      // If orderValuesBy got called at the very end, we may need to do the ImmutableSet to
      // ImmutableSortedSet copy for each of these.
      ImmutableSet<V> set = valueSet(valueComparator, values.build());
      if (!set.isEmpty()) {
        builder.put(key, set);
        size += set.size();
      }
    }

    return new ImmutableSetMultimap<>(builder.buildOrThrow(), size, valueComparator);
  }

  /**
   * Returned by get() when a missing key is provided. Also holds the comparator, if any, used for
   * values.
   */
  private final transient ImmutableSet<V> emptySet;

  ImmutableSetMultimap(
      ImmutableMap<K, ImmutableSet<V>> map,
      int size,
      @Nullable Comparator<? super V> valueComparator) {
    super(map, size);
    this.emptySet = emptySet(valueComparator);
  }

  // views

  /**
   * Returns an immutable set of the values for the given key. If no mappings in the multimap have
   * the provided key, an empty immutable set is returned. The values are in the same order as the
   * parameters used to build this multimap.
   */
  @Override
  public ImmutableSet<V> get(K key) {
    // This cast is safe as its type is known in constructor.
    ImmutableSet<V> set = (ImmutableSet<V>) map.get(key);
    return MoreObjects.firstNonNull(set, emptySet);
  }

  @LazyInit @RetainedWith private transient @Nullable ImmutableSetMultimap<V, K> inverse;

  /**
   * {@inheritDoc}
   *
   * <p>Because an inverse of a set multimap cannot contain multiple pairs with the same key and
   * value, this method returns an {@code ImmutableSetMultimap} rather than the {@code
   * ImmutableMultimap} specified in the {@code ImmutableMultimap} class.
   */
  @Override
  public ImmutableSetMultimap<V, K> inverse() {
    ImmutableSetMultimap<V, K> result = inverse;
    return (result == null) ? (inverse = invert()) : result;
  }

  private ImmutableSetMultimap<V, K> invert() {
    Builder<V, K> builder = builder();
    for (Entry<K, V> entry : entries()) {
      builder.put(entry.getValue(), entry.getKey());
    }
    ImmutableSetMultimap<V, K> invertedMultimap = builder.build();
    invertedMultimap.inverse = this;
    return invertedMultimap;
  }

  /**
   * Guaranteed to throw an exception and leave the multimap unmodified.
   *
   * @throws UnsupportedOperationException always
   * @deprecated Unsupported operation.
   */
  @CanIgnoreReturnValue
  @Deprecated
  @Override
  @DoNotCall("Always throws UnsupportedOperationException")
  public final ImmutableSet<V> removeAll(@Nullable Object key) {
    throw new UnsupportedOperationException();
  }

  /**
   * Guaranteed to throw an exception and leave the multimap unmodified.
   *
   * @throws UnsupportedOperationException always
   * @deprecated Unsupported operation.
   */
  @CanIgnoreReturnValue
  @Deprecated
  @Override
  @DoNotCall("Always throws UnsupportedOperationException")
  public final ImmutableSet<V> replaceValues(K key, Iterable<? extends V> values) {
    throw new UnsupportedOperationException();
  }

  @LazyInit @RetainedWith private transient @Nullable ImmutableSet<Entry<K, V>> entries;

  /**
   * Returns an immutable collection of all key-value pairs in the multimap. Its iterator traverses
   * the values for the first key, the values for the second key, and so on.
   */
  @Override
  public ImmutableSet<Entry<K, V>> entries() {
    ImmutableSet<Entry<K, V>> result = entries;
    return result == null ? (entries = new EntrySet<>(this)) : result;
  }

  private static final class EntrySet<K, V> extends ImmutableSet<Entry<K, V>> {
    @Weak private final transient ImmutableSetMultimap<K, V> multimap;

    EntrySet(ImmutableSetMultimap<K, V> multimap) {
      this.multimap = multimap;
    }

    @Override
    public boolean contains(@Nullable Object object) {
      if (object instanceof Entry) {
        Entry<?, ?> entry = (Entry<?, ?>) object;
        return multimap.containsEntry(entry.getKey(), entry.getValue());
      }
      return false;
    }

    @Override
    public int size() {
      return multimap.size();
    }

    @Override
    public UnmodifiableIterator<Entry<K, V>> iterator() {
      return multimap.entryIterator();
    }

    @Override
    boolean isPartialView() {
      return false;
    }

    // redeclare to help optimizers with b/310253115
    @SuppressWarnings("RedundantOverride")
    @Override
    @J2ktIncompatible // serialization
    @GwtIncompatible // serialization
    Object writeReplace() {
      return super.writeReplace();
    }
  }

  private static <V> ImmutableSet<V> valueSet(
      @Nullable Comparator<? super V> valueComparator, Collection<? extends V> values) {
    return (valueComparator == null)
        ? ImmutableSet.copyOf(values)
        : ImmutableSortedSet.copyOf(valueComparator, values);
  }

  private static <V> ImmutableSet<V> emptySet(@Nullable Comparator<? super V> valueComparator) {
    return (valueComparator == null)
        ? ImmutableSet.<V>of()
        : ImmutableSortedSet.<V>emptySet(valueComparator);
  }

  private static <V> ImmutableSet.Builder<V> valuesBuilder(
      @Nullable Comparator<? super V> valueComparator) {
    return (valueComparator == null)
        ? new ImmutableSet.Builder<V>()
        : new ImmutableSortedSet.Builder<V>(valueComparator);
  }

  /**
   * @serialData number of distinct keys, and then for each distinct key: the key, the number of
   *     values for that key, and the key's values
   */
  @GwtIncompatible // java.io.ObjectOutputStream
  @J2ktIncompatible
  private void writeObject(ObjectOutputStream stream) throws IOException {
    stream.defaultWriteObject();
    stream.writeObject(valueComparator());
    Serialization.writeMultimap(this, stream);
  }

  @Nullable
  Comparator<? super V> valueComparator() {
    return emptySet instanceof ImmutableSortedSet
        ? ((ImmutableSortedSet<V>) emptySet).comparator()
        : null;
  }

  @GwtIncompatible // java serialization
  @J2ktIncompatible
  private static final class SetFieldSettersHolder {
    static final Serialization.FieldSetter<? super ImmutableSetMultimap<?, ?>>
        EMPTY_SET_FIELD_SETTER =
            Serialization.getFieldSetter(ImmutableSetMultimap.class, "emptySet");
  }

  @GwtIncompatible // java.io.ObjectInputStream
  @J2ktIncompatible
  // Serialization type safety is at the caller's mercy.
  @SuppressWarnings("unchecked")
  private void readObject(ObjectInputStream stream) throws IOException, ClassNotFoundException {
    stream.defaultReadObject();
    Comparator<Object> valueComparator = (Comparator<Object>) stream.readObject();
    int keyCount = stream.readInt();
    if (keyCount < 0) {
      throw new InvalidObjectException("Invalid key count " + keyCount);
    }
    ImmutableMap.Builder<Object, ImmutableSet<Object>> builder = ImmutableMap.builder();
    int tmpSize = 0;

    for (int i = 0; i < keyCount; i++) {
      Object key = requireNonNull(stream.readObject());
      int valueCount = stream.readInt();
      if (valueCount <= 0) {
        throw new InvalidObjectException("Invalid value count " + valueCount);
      }

      ImmutableSet.Builder<Object> valuesBuilder = valuesBuilder(valueComparator);
      for (int j = 0; j < valueCount; j++) {
        valuesBuilder.add(requireNonNull(stream.readObject()));
      }
      ImmutableSet<Object> valueSet = valuesBuilder.build();
      if (valueSet.size() != valueCount) {
        throw new InvalidObjectException("Duplicate key-value pairs exist for key " + key);
      }
      builder.put(key, valueSet);
      tmpSize += valueCount;
    }

    ImmutableMap<Object, ImmutableSet<Object>> tmpMap;
    try {
      tmpMap = builder.buildOrThrow();
    } catch (IllegalArgumentException e) {
      throw (InvalidObjectException) new InvalidObjectException(e.getMessage()).initCause(e);
    }

    FieldSettersHolder.MAP_FIELD_SETTER.set(this, tmpMap);
    FieldSettersHolder.SIZE_FIELD_SETTER.set(this, tmpSize);
    SetFieldSettersHolder.EMPTY_SET_FIELD_SETTER.set(this, emptySet(valueComparator));
  }

  @GwtIncompatible // not needed in emulated source.
  @J2ktIncompatible
  private static final long serialVersionUID = 0;
}<|MERGE_RESOLUTION|>--- conflicted
+++ resolved
@@ -37,16 +37,11 @@
 import java.util.Comparator;
 import java.util.Map;
 import java.util.Map.Entry;
-<<<<<<< HEAD
-import org.jspecify.annotations.NullMarked;
-import org.jspecify.annotations.Nullable;
-=======
 import java.util.function.Function;
 import java.util.stream.Collector;
 import java.util.stream.Stream;
-import javax.annotation.CheckForNull;
-import org.checkerframework.checker.nullness.qual.Nullable;
->>>>>>> 514f2127
+import org.jspecify.annotations.NullMarked;
+import org.jspecify.annotations.Nullable;
 
 /**
  * A {@link SetMultimap} whose contents will never change, with many other important properties
@@ -447,7 +442,7 @@
   /** Creates an ImmutableSetMultimap from a map to builders. */
   static <K, V> ImmutableSetMultimap<K, V> fromMapBuilderEntries(
       Collection<? extends Map.Entry<K, ImmutableCollection.Builder<V>>> mapEntries,
-      @CheckForNull Comparator<? super V> valueComparator) {
+      @Nullable Comparator<? super V> valueComparator) {
     if (mapEntries.isEmpty()) {
       return of();
     }
@@ -636,8 +631,7 @@
     Serialization.writeMultimap(this, stream);
   }
 
-  @Nullable
-  Comparator<? super V> valueComparator() {
+  @Nullable Comparator<? super V> valueComparator() {
     return emptySet instanceof ImmutableSortedSet
         ? ((ImmutableSortedSet<V>) emptySet).comparator()
         : null;
