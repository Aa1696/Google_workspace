/*
 * Copyright (C) 2012 The Guava Authors
 *
 * Licensed under the Apache License, Version 2.0 (the "License"); you may not use this file except
 * in compliance with the License. You may obtain a copy of the License at
 *
 * http://www.apache.org/licenses/LICENSE-2.0
 *
 * Unless required by applicable law or agreed to in writing, software distributed under the License
 * is distributed on an "AS IS" BASIS, WITHOUT WARRANTIES OR CONDITIONS OF ANY KIND, either express
 * or implied. See the License for the specific language governing permissions and limitations under
 * the License.
 */

package com.google.common.collect;

import static com.google.common.base.Preconditions.checkArgument;
import static com.google.common.base.Preconditions.checkElementIndex;
import static com.google.common.base.Preconditions.checkNotNull;
import static com.google.common.collect.SortedLists.KeyAbsentBehavior.NEXT_HIGHER;
import static com.google.common.collect.SortedLists.KeyAbsentBehavior.NEXT_LOWER;
import static com.google.common.collect.SortedLists.KeyPresentBehavior.ANY_PRESENT;
import static java.util.Objects.requireNonNull;

import com.google.common.annotations.GwtIncompatible;
import com.google.common.annotations.J2ktIncompatible;
import com.google.common.collect.SortedLists.KeyAbsentBehavior;
import com.google.common.collect.SortedLists.KeyPresentBehavior;
import com.google.common.primitives.Ints;
import com.google.errorprone.annotations.CanIgnoreReturnValue;
import com.google.errorprone.annotations.DoNotCall;
import com.google.errorprone.annotations.concurrent.LazyInit;
import java.io.InvalidObjectException;
import java.io.ObjectInputStream;
import java.io.Serializable;
import java.util.Collections;
import java.util.Iterator;
import java.util.List;
import java.util.NoSuchElementException;
import java.util.Set;
<<<<<<< HEAD
import org.jspecify.annotations.NullMarked;
import org.jspecify.annotations.Nullable;
=======
import java.util.stream.Collector;
import javax.annotation.CheckForNull;
>>>>>>> 514f2127

/**
 * A {@link RangeSet} whose contents will never change, with many other important properties
 * detailed at {@link ImmutableCollection}.
 *
 * @author Louis Wasserman
 * @since 14.0
 */
@SuppressWarnings("rawtypes") // https://github.com/google/guava/issues/989
@GwtIncompatible
@NullMarked
public final class ImmutableRangeSet<C extends Comparable> extends AbstractRangeSet<C>
    implements Serializable {

  private static final ImmutableRangeSet<Comparable<?>> EMPTY =
      new ImmutableRangeSet<>(ImmutableList.<Range<Comparable<?>>>of());

  private static final ImmutableRangeSet<Comparable<?>> ALL =
      new ImmutableRangeSet<>(ImmutableList.of(Range.<Comparable<?>>all()));

  /**
   * Returns a {@code Collector} that accumulates the input elements into a new {@code
   * ImmutableRangeSet}. As in {@link Builder}, overlapping ranges are not permitted and adjacent
   * ranges will be merged.
   *
   * @since 33.2.0 (available since 23.1 in guava-jre)
   */
  @SuppressWarnings({"AndroidJdkLibsChecker", "Java7ApiChecker"})
  @IgnoreJRERequirement // Users will use this only if they're already using streams.
  public static <E extends Comparable<? super E>>
      Collector<Range<E>, ?, ImmutableRangeSet<E>> toImmutableRangeSet() {
    return CollectCollectors.toImmutableRangeSet();
  }

  /**
   * Returns an empty immutable range set.
   *
   * <p><b>Performance note:</b> the instance returned is a singleton.
   */
  @SuppressWarnings("unchecked")
  public static <C extends Comparable> ImmutableRangeSet<C> of() {
    return (ImmutableRangeSet<C>) EMPTY;
  }

  /**
   * Returns an immutable range set containing the specified single range. If {@link Range#isEmpty()
   * range.isEmpty()}, this is equivalent to {@link ImmutableRangeSet#of()}.
   */
  public static <C extends Comparable> ImmutableRangeSet<C> of(Range<C> range) {
    checkNotNull(range);
    if (range.isEmpty()) {
      return of();
    } else if (range.equals(Range.all())) {
      return all();
    } else {
      return new ImmutableRangeSet<>(ImmutableList.of(range));
    }
  }

  /** Returns an immutable range set containing the single range {@link Range#all()}. */
  @SuppressWarnings("unchecked")
  static <C extends Comparable> ImmutableRangeSet<C> all() {
    return (ImmutableRangeSet<C>) ALL;
  }

  /** Returns an immutable copy of the specified {@code RangeSet}. */
  public static <C extends Comparable> ImmutableRangeSet<C> copyOf(RangeSet<C> rangeSet) {
    checkNotNull(rangeSet);
    if (rangeSet.isEmpty()) {
      return of();
    } else if (rangeSet.encloses(Range.<C>all())) {
      return all();
    }

    if (rangeSet instanceof ImmutableRangeSet) {
      ImmutableRangeSet<C> immutableRangeSet = (ImmutableRangeSet<C>) rangeSet;
      if (!immutableRangeSet.isPartialView()) {
        return immutableRangeSet;
      }
    }
    return new ImmutableRangeSet<>(ImmutableList.copyOf(rangeSet.asRanges()));
  }

  /**
   * Returns an {@code ImmutableRangeSet} containing each of the specified disjoint ranges.
   * Overlapping ranges and empty ranges are forbidden, though adjacent ranges are permitted and
   * will be merged.
   *
   * @throws IllegalArgumentException if any ranges overlap or are empty
   * @since 21.0
   */
  public static <C extends Comparable<?>> ImmutableRangeSet<C> copyOf(Iterable<Range<C>> ranges) {
    return new ImmutableRangeSet.Builder<C>().addAll(ranges).build();
  }

  /**
   * Returns an {@code ImmutableRangeSet} representing the union of the specified ranges.
   *
   * <p>This is the smallest {@code RangeSet} which encloses each of the specified ranges. Duplicate
   * or connected ranges are permitted, and will be coalesced in the result.
   *
   * @since 21.0
   */
  public static <C extends Comparable<?>> ImmutableRangeSet<C> unionOf(Iterable<Range<C>> ranges) {
    return copyOf(TreeRangeSet.create(ranges));
  }

  ImmutableRangeSet(ImmutableList<Range<C>> ranges) {
    this.ranges = ranges;
  }

  private ImmutableRangeSet(ImmutableList<Range<C>> ranges, ImmutableRangeSet<C> complement) {
    this.ranges = ranges;
    this.complement = complement;
  }

  private final transient ImmutableList<Range<C>> ranges;

  @Override
  public boolean intersects(Range<C> otherRange) {
    int ceilingIndex =
        SortedLists.binarySearch(
            ranges,
            Range::lowerBound,
            otherRange.lowerBound,
            Ordering.natural(),
            ANY_PRESENT,
            NEXT_HIGHER);
    if (ceilingIndex < ranges.size()
        && ranges.get(ceilingIndex).isConnected(otherRange)
        && !ranges.get(ceilingIndex).intersection(otherRange).isEmpty()) {
      return true;
    }
    return ceilingIndex > 0
        && ranges.get(ceilingIndex - 1).isConnected(otherRange)
        && !ranges.get(ceilingIndex - 1).intersection(otherRange).isEmpty();
  }

  @Override
  public boolean encloses(Range<C> otherRange) {
    int index =
        SortedLists.binarySearch(
            ranges,
            Range::lowerBound,
            otherRange.lowerBound,
            Ordering.natural(),
            ANY_PRESENT,
            NEXT_LOWER);
    return index != -1 && ranges.get(index).encloses(otherRange);
  }

  @Override
  public @Nullable Range<C> rangeContaining(C value) {
    int index =
        SortedLists.binarySearch(
            ranges,
            Range::lowerBound,
            Cut.belowValue(value),
            Ordering.natural(),
            ANY_PRESENT,
            NEXT_LOWER);
    if (index != -1) {
      Range<C> range = ranges.get(index);
      return range.contains(value) ? range : null;
    }
    return null;
  }

  @Override
  public Range<C> span() {
    if (ranges.isEmpty()) {
      throw new NoSuchElementException();
    }
    return Range.create(ranges.get(0).lowerBound, ranges.get(ranges.size() - 1).upperBound);
  }

  @Override
  public boolean isEmpty() {
    return ranges.isEmpty();
  }

  /**
   * Guaranteed to throw an exception and leave the {@code RangeSet} unmodified.
   *
   * @throws UnsupportedOperationException always
   * @deprecated Unsupported operation.
   */
  @Deprecated
  @Override
  @DoNotCall("Always throws UnsupportedOperationException")
  public void add(Range<C> range) {
    throw new UnsupportedOperationException();
  }

  /**
   * Guaranteed to throw an exception and leave the {@code RangeSet} unmodified.
   *
   * @throws UnsupportedOperationException always
   * @deprecated Unsupported operation.
   */
  @Deprecated
  @Override
  @DoNotCall("Always throws UnsupportedOperationException")
  public void addAll(RangeSet<C> other) {
    throw new UnsupportedOperationException();
  }

  /**
   * Guaranteed to throw an exception and leave the {@code RangeSet} unmodified.
   *
   * @throws UnsupportedOperationException always
   * @deprecated Unsupported operation.
   */
  @Deprecated
  @Override
  @DoNotCall("Always throws UnsupportedOperationException")
  public void addAll(Iterable<Range<C>> other) {
    throw new UnsupportedOperationException();
  }

  /**
   * Guaranteed to throw an exception and leave the {@code RangeSet} unmodified.
   *
   * @throws UnsupportedOperationException always
   * @deprecated Unsupported operation.
   */
  @Deprecated
  @Override
  @DoNotCall("Always throws UnsupportedOperationException")
  public void remove(Range<C> range) {
    throw new UnsupportedOperationException();
  }

  /**
   * Guaranteed to throw an exception and leave the {@code RangeSet} unmodified.
   *
   * @throws UnsupportedOperationException always
   * @deprecated Unsupported operation.
   */
  @Deprecated
  @Override
  @DoNotCall("Always throws UnsupportedOperationException")
  public void removeAll(RangeSet<C> other) {
    throw new UnsupportedOperationException();
  }

  /**
   * Guaranteed to throw an exception and leave the {@code RangeSet} unmodified.
   *
   * @throws UnsupportedOperationException always
   * @deprecated Unsupported operation.
   */
  @Deprecated
  @Override
  @DoNotCall("Always throws UnsupportedOperationException")
  public void removeAll(Iterable<Range<C>> other) {
    throw new UnsupportedOperationException();
  }

  @Override
  public ImmutableSet<Range<C>> asRanges() {
    if (ranges.isEmpty()) {
      return ImmutableSet.of();
    }
    return new RegularImmutableSortedSet<>(ranges, Range.<C>rangeLexOrdering());
  }

  @Override
  public ImmutableSet<Range<C>> asDescendingSetOfRanges() {
    if (ranges.isEmpty()) {
      return ImmutableSet.of();
    }
    return new RegularImmutableSortedSet<>(ranges.reverse(), Range.<C>rangeLexOrdering().reverse());
  }

  @LazyInit private transient @Nullable ImmutableRangeSet<C> complement;

  private final class ComplementRanges extends ImmutableList<Range<C>> {
    // True if the "positive" range set is empty or bounded below.
    private final boolean positiveBoundedBelow;

    // True if the "positive" range set is empty or bounded above.
    private final boolean positiveBoundedAbove;

    private final int size;

    ComplementRanges() {
      this.positiveBoundedBelow = ranges.get(0).hasLowerBound();
      this.positiveBoundedAbove = Iterables.getLast(ranges).hasUpperBound();

      int size = ranges.size() - 1;
      if (positiveBoundedBelow) {
        size++;
      }
      if (positiveBoundedAbove) {
        size++;
      }
      this.size = size;
    }

    @Override
    public int size() {
      return size;
    }

    @Override
    public Range<C> get(int index) {
      checkElementIndex(index, size);

      Cut<C> lowerBound;
      if (positiveBoundedBelow) {
        lowerBound = (index == 0) ? Cut.<C>belowAll() : ranges.get(index - 1).upperBound;
      } else {
        lowerBound = ranges.get(index).upperBound;
      }

      Cut<C> upperBound;
      if (positiveBoundedAbove && index == size - 1) {
        upperBound = Cut.<C>aboveAll();
      } else {
        upperBound = ranges.get(index + (positiveBoundedBelow ? 0 : 1)).lowerBound;
      }

      return Range.create(lowerBound, upperBound);
    }

    @Override
    boolean isPartialView() {
      return true;
    }

    // redeclare to help optimizers with b/310253115
    @SuppressWarnings("RedundantOverride")
    @Override
    @J2ktIncompatible // serialization
    Object writeReplace() {
      return super.writeReplace();
    }
  }

  @Override
  public ImmutableRangeSet<C> complement() {
    ImmutableRangeSet<C> result = complement;
    if (result != null) {
      return result;
    } else if (ranges.isEmpty()) {
      return complement = all();
    } else if (ranges.size() == 1 && ranges.get(0).equals(Range.all())) {
      return complement = of();
    } else {
      ImmutableList<Range<C>> complementRanges = new ComplementRanges();
      result = complement = new ImmutableRangeSet<>(complementRanges, this);
    }
    return result;
  }

  /**
   * Returns a new range set consisting of the union of this range set and {@code other}.
   *
   * <p>This is essentially the same as {@code TreeRangeSet.create(this).addAll(other)} except it
   * returns an {@code ImmutableRangeSet}.
   *
   * @since 21.0
   */
  public ImmutableRangeSet<C> union(RangeSet<C> other) {
    return unionOf(Iterables.concat(asRanges(), other.asRanges()));
  }

  /**
   * Returns a new range set consisting of the intersection of this range set and {@code other}.
   *
   * <p>This is essentially the same as {@code
   * TreeRangeSet.create(this).removeAll(other.complement())} except it returns an {@code
   * ImmutableRangeSet}.
   *
   * @since 21.0
   */
  public ImmutableRangeSet<C> intersection(RangeSet<C> other) {
    RangeSet<C> copy = TreeRangeSet.create(this);
    copy.removeAll(other.complement());
    return copyOf(copy);
  }

  /**
   * Returns a new range set consisting of the difference of this range set and {@code other}.
   *
   * <p>This is essentially the same as {@code TreeRangeSet.create(this).removeAll(other)} except it
   * returns an {@code ImmutableRangeSet}.
   *
   * @since 21.0
   */
  public ImmutableRangeSet<C> difference(RangeSet<C> other) {
    RangeSet<C> copy = TreeRangeSet.create(this);
    copy.removeAll(other);
    return copyOf(copy);
  }

  /**
   * Returns a list containing the nonempty intersections of {@code range} with the ranges in this
   * range set.
   */
  private ImmutableList<Range<C>> intersectRanges(final Range<C> range) {
    if (ranges.isEmpty() || range.isEmpty()) {
      return ImmutableList.of();
    } else if (range.encloses(span())) {
      return ranges;
    }

    final int fromIndex;
    if (range.hasLowerBound()) {
      fromIndex =
          SortedLists.binarySearch(
              ranges,
              Range::upperBound,
              range.lowerBound,
              KeyPresentBehavior.FIRST_AFTER,
              KeyAbsentBehavior.NEXT_HIGHER);
    } else {
      fromIndex = 0;
    }

    int toIndex;
    if (range.hasUpperBound()) {
      toIndex =
          SortedLists.binarySearch(
              ranges,
              Range::lowerBound,
              range.upperBound,
              KeyPresentBehavior.FIRST_PRESENT,
              KeyAbsentBehavior.NEXT_HIGHER);
    } else {
      toIndex = ranges.size();
    }
    final int length = toIndex - fromIndex;
    if (length == 0) {
      return ImmutableList.of();
    } else {
      return new ImmutableList<Range<C>>() {
        @Override
        public int size() {
          return length;
        }

        @Override
        public Range<C> get(int index) {
          checkElementIndex(index, length);
          if (index == 0 || index == length - 1) {
            return ranges.get(index + fromIndex).intersection(range);
          } else {
            return ranges.get(index + fromIndex);
          }
        }

        @Override
        boolean isPartialView() {
          return true;
        }

        // redeclare to help optimizers with b/310253115
        @SuppressWarnings("RedundantOverride")
        @Override
        @J2ktIncompatible // serialization
        @GwtIncompatible // serialization
        Object writeReplace() {
          return super.writeReplace();
        }
      };
    }
  }

  /** Returns a view of the intersection of this range set with the given range. */
  @Override
  public ImmutableRangeSet<C> subRangeSet(Range<C> range) {
    if (!isEmpty()) {
      Range<C> span = span();
      if (range.encloses(span)) {
        return this;
      } else if (range.isConnected(span)) {
        return new ImmutableRangeSet<>(intersectRanges(range));
      }
    }
    return of();
  }

  /**
   * Returns an {@link ImmutableSortedSet} containing the same values in the given domain
   * {@linkplain RangeSet#contains contained} by this range set.
   *
   * <p><b>Note:</b> {@code a.asSet(d).equals(b.asSet(d))} does not imply {@code a.equals(b)}! For
   * example, {@code a} and {@code b} could be {@code [2..4]} and {@code (1..5)}, or the empty
   * ranges {@code [3..3)} and {@code [4..4)}.
   *
   * <p><b>Warning:</b> Be extremely careful what you do with the {@code asSet} view of a large
   * range set (such as {@code ImmutableRangeSet.of(Range.greaterThan(0))}). Certain operations on
   * such a set can be performed efficiently, but others (such as {@link Set#hashCode} or {@link
   * Collections#frequency}) can cause major performance problems.
   *
   * <p>The returned set's {@link Object#toString} method returns a shorthand form of the set's
   * contents, such as {@code "[1..100]}"}.
   *
   * @throws IllegalArgumentException if neither this range nor the domain has a lower bound, or if
   *     neither has an upper bound
   */
  public ImmutableSortedSet<C> asSet(DiscreteDomain<C> domain) {
    checkNotNull(domain);
    if (isEmpty()) {
      return ImmutableSortedSet.of();
    }
    Range<C> span = span().canonical(domain);
    if (!span.hasLowerBound()) {
      // according to the spec of canonical, neither this ImmutableRangeSet nor
      // the range have a lower bound
      throw new IllegalArgumentException(
          "Neither the DiscreteDomain nor this range set are bounded below");
    } else if (!span.hasUpperBound()) {
      try {
        domain.maxValue();
      } catch (NoSuchElementException e) {
        throw new IllegalArgumentException(
            "Neither the DiscreteDomain nor this range set are bounded above");
      }
    }

    return new AsSet(domain);
  }

  private final class AsSet extends ImmutableSortedSet<C> {
    private final DiscreteDomain<C> domain;

    AsSet(DiscreteDomain<C> domain) {
      super(Ordering.natural());
      this.domain = domain;
    }

<<<<<<< HEAD
    private transient @Nullable Integer size;
=======
    @LazyInit @CheckForNull private transient Integer size;
>>>>>>> 514f2127

    @Override
    public int size() {
      // racy single-check idiom
      Integer result = size;
      if (result == null) {
        long total = 0;
        for (Range<C> range : ranges) {
          total += ContiguousSet.create(range, domain).size();
          if (total >= Integer.MAX_VALUE) {
            break;
          }
        }
        result = size = Ints.saturatedCast(total);
      }
      return result.intValue();
    }

    @Override
    public UnmodifiableIterator<C> iterator() {
      return new AbstractIterator<C>() {
        final Iterator<Range<C>> rangeItr = ranges.iterator();
        Iterator<C> elemItr = Iterators.emptyIterator();

        @Override
        protected @Nullable C computeNext() {
          while (!elemItr.hasNext()) {
            if (rangeItr.hasNext()) {
              elemItr = ContiguousSet.create(rangeItr.next(), domain).iterator();
            } else {
              return endOfData();
            }
          }
          return elemItr.next();
        }
      };
    }

    @Override
    @GwtIncompatible("NavigableSet")
    public UnmodifiableIterator<C> descendingIterator() {
      return new AbstractIterator<C>() {
        final Iterator<Range<C>> rangeItr = ranges.reverse().iterator();
        Iterator<C> elemItr = Iterators.emptyIterator();

        @Override
        protected @Nullable C computeNext() {
          while (!elemItr.hasNext()) {
            if (rangeItr.hasNext()) {
              elemItr = ContiguousSet.create(rangeItr.next(), domain).descendingIterator();
            } else {
              return endOfData();
            }
          }
          return elemItr.next();
        }
      };
    }

    ImmutableSortedSet<C> subSet(Range<C> range) {
      return subRangeSet(range).asSet(domain);
    }

    @Override
    ImmutableSortedSet<C> headSetImpl(C toElement, boolean inclusive) {
      return subSet(Range.upTo(toElement, BoundType.forBoolean(inclusive)));
    }

    @Override
    ImmutableSortedSet<C> subSetImpl(
        C fromElement, boolean fromInclusive, C toElement, boolean toInclusive) {
      if (!fromInclusive && !toInclusive && Range.compareOrThrow(fromElement, toElement) == 0) {
        return ImmutableSortedSet.of();
      }
      return subSet(
          Range.range(
              fromElement, BoundType.forBoolean(fromInclusive),
              toElement, BoundType.forBoolean(toInclusive)));
    }

    @Override
    ImmutableSortedSet<C> tailSetImpl(C fromElement, boolean inclusive) {
      return subSet(Range.downTo(fromElement, BoundType.forBoolean(inclusive)));
    }

    @Override
    public boolean contains(@Nullable Object o) {
      if (o == null) {
        return false;
      }
      try {
        @SuppressWarnings("unchecked") // we catch CCE's
        C c = (C) o;
        return ImmutableRangeSet.this.contains(c);
      } catch (ClassCastException e) {
        return false;
      }
    }

    @Override
    int indexOf(@Nullable Object target) {
      if (contains(target)) {
        @SuppressWarnings("unchecked") // if it's contained, it's definitely a C
        C c = (C) requireNonNull(target);
        long total = 0;
        for (Range<C> range : ranges) {
          if (range.contains(c)) {
            return Ints.saturatedCast(total + ContiguousSet.create(range, domain).indexOf(c));
          } else {
            total += ContiguousSet.create(range, domain).size();
          }
        }
        throw new AssertionError("impossible");
      }
      return -1;
    }

    @Override
    ImmutableSortedSet<C> createDescendingSet() {
      return new DescendingImmutableSortedSet<>(this);
    }

    @Override
    boolean isPartialView() {
      return ranges.isPartialView();
    }

    @Override
    public String toString() {
      return ranges.toString();
    }

    @Override
    @J2ktIncompatible // serialization
    Object writeReplace() {
      return new AsSetSerializedForm<C>(ranges, domain);
    }

    @J2ktIncompatible // java.io.ObjectInputStream
    private void readObject(ObjectInputStream stream) throws InvalidObjectException {
      throw new InvalidObjectException("Use SerializedForm");
    }
  }

  private static class AsSetSerializedForm<C extends Comparable> implements Serializable {
    private final ImmutableList<Range<C>> ranges;
    private final DiscreteDomain<C> domain;

    AsSetSerializedForm(ImmutableList<Range<C>> ranges, DiscreteDomain<C> domain) {
      this.ranges = ranges;
      this.domain = domain;
    }

    Object readResolve() {
      return new ImmutableRangeSet<C>(ranges).asSet(domain);
    }
  }

  /**
   * Returns {@code true} if this immutable range set's implementation contains references to
   * user-created objects that aren't accessible via this range set's methods. This is generally
   * used to determine whether {@code copyOf} implementations should make an explicit copy to avoid
   * memory leaks.
   */
  boolean isPartialView() {
    return ranges.isPartialView();
  }

  /** Returns a new builder for an immutable range set. */
  public static <C extends Comparable<?>> Builder<C> builder() {
    return new Builder<>();
  }

  /**
   * A builder for immutable range sets.
   *
   * @since 14.0
   */
  public static class Builder<C extends Comparable<?>> {
    private final List<Range<C>> ranges;

    public Builder() {
      this.ranges = Lists.newArrayList();
    }

    // TODO(lowasser): consider adding union, in addition to add, that does allow overlap

    /**
     * Add the specified range to this builder. Adjacent ranges are permitted and will be merged,
     * but overlapping ranges will cause an exception when {@link #build()} is called.
     *
     * @throws IllegalArgumentException if {@code range} is empty
     */
    @CanIgnoreReturnValue
    public Builder<C> add(Range<C> range) {
      checkArgument(!range.isEmpty(), "range must not be empty, but was %s", range);
      ranges.add(range);
      return this;
    }

    /**
     * Add all ranges from the specified range set to this builder. Adjacent ranges are permitted
     * and will be merged, but overlapping ranges will cause an exception when {@link #build()} is
     * called.
     */
    @CanIgnoreReturnValue
    public Builder<C> addAll(RangeSet<C> ranges) {
      return addAll(ranges.asRanges());
    }

    /**
     * Add all of the specified ranges to this builder. Adjacent ranges are permitted and will be
     * merged, but overlapping ranges will cause an exception when {@link #build()} is called.
     *
     * @throws IllegalArgumentException if any inserted ranges are empty
     * @since 21.0
     */
    @CanIgnoreReturnValue
    public Builder<C> addAll(Iterable<Range<C>> ranges) {
      for (Range<C> range : ranges) {
        add(range);
      }
      return this;
    }

    @CanIgnoreReturnValue
    Builder<C> combine(Builder<C> builder) {
      addAll(builder.ranges);
      return this;
    }

    /**
     * Returns an {@code ImmutableRangeSet} containing the ranges added to this builder.
     *
     * @throws IllegalArgumentException if any input ranges have nonempty overlap
     */
    public ImmutableRangeSet<C> build() {
      ImmutableList.Builder<Range<C>> mergedRangesBuilder =
          new ImmutableList.Builder<>(ranges.size());
      Collections.sort(ranges, Range.<C>rangeLexOrdering());
      PeekingIterator<Range<C>> peekingItr = Iterators.peekingIterator(ranges.iterator());
      while (peekingItr.hasNext()) {
        Range<C> range = peekingItr.next();
        while (peekingItr.hasNext()) {
          Range<C> nextRange = peekingItr.peek();
          if (range.isConnected(nextRange)) {
            checkArgument(
                range.intersection(nextRange).isEmpty(),
                "Overlapping ranges not permitted but found %s overlapping %s",
                range,
                nextRange);
            range = range.span(peekingItr.next());
          } else {
            break;
          }
        }
        mergedRangesBuilder.add(range);
      }
      ImmutableList<Range<C>> mergedRanges = mergedRangesBuilder.build();
      if (mergedRanges.isEmpty()) {
        return of();
      } else if (mergedRanges.size() == 1
          && Iterables.getOnlyElement(mergedRanges).equals(Range.all())) {
        return all();
      } else {
        return new ImmutableRangeSet<>(mergedRanges);
      }
    }
  }

  private static final class SerializedForm<C extends Comparable> implements Serializable {
    private final ImmutableList<Range<C>> ranges;

    SerializedForm(ImmutableList<Range<C>> ranges) {
      this.ranges = ranges;
    }

    Object readResolve() {
      if (ranges.isEmpty()) {
        return of();
      } else if (ranges.equals(ImmutableList.of(Range.all()))) {
        return all();
      } else {
        return new ImmutableRangeSet<C>(ranges);
      }
    }
  }

  @J2ktIncompatible // java.io.ObjectInputStream
  Object writeReplace() {
    return new SerializedForm<C>(ranges);
  }

  @J2ktIncompatible // java.io.ObjectInputStream
  private void readObject(ObjectInputStream stream) throws InvalidObjectException {
    throw new InvalidObjectException("Use SerializedForm");
  }
}<|MERGE_RESOLUTION|>--- conflicted
+++ resolved
@@ -38,13 +38,9 @@
 import java.util.List;
 import java.util.NoSuchElementException;
 import java.util.Set;
-<<<<<<< HEAD
+import java.util.stream.Collector;
 import org.jspecify.annotations.NullMarked;
 import org.jspecify.annotations.Nullable;
-=======
-import java.util.stream.Collector;
-import javax.annotation.CheckForNull;
->>>>>>> 514f2127
 
 /**
  * A {@link RangeSet} whose contents will never change, with many other important properties
@@ -579,11 +575,7 @@
       this.domain = domain;
     }
 
-<<<<<<< HEAD
-    private transient @Nullable Integer size;
-=======
-    @LazyInit @CheckForNull private transient Integer size;
->>>>>>> 514f2127
+    @LazyInit private transient @Nullable Integer size;
 
     @Override
     public int size() {
