/*
 * Copyright (C) 2008 The Guava Authors
 *
 * Licensed under the Apache License, Version 2.0 (the "License");
 * you may not use this file except in compliance with the License.
 * You may obtain a copy of the License at
 *
 * http://www.apache.org/licenses/LICENSE-2.0
 *
 * Unless required by applicable law or agreed to in writing, software
 * distributed under the License is distributed on an "AS IS" BASIS,
 * WITHOUT WARRANTIES OR CONDITIONS OF ANY KIND, either express or implied.
 * See the License for the specific language governing permissions and
 * limitations under the License.
 */

package com.google.common.collect;

import static com.google.common.base.Preconditions.checkArgument;
import static com.google.common.base.Preconditions.checkNotNull;
import static com.google.common.collect.ObjectArrays.checkElementsNotNull;

import com.google.common.annotations.GwtCompatible;
import com.google.common.annotations.GwtIncompatible;
import com.google.common.annotations.J2ktIncompatible;
import com.google.errorprone.annotations.CanIgnoreReturnValue;
import com.google.errorprone.annotations.DoNotCall;
import com.google.errorprone.annotations.concurrent.LazyInit;
import java.io.InvalidObjectException;
import java.io.ObjectInputStream;
import java.io.Serializable;
import java.util.Arrays;
import java.util.Collection;
import java.util.Collections;
import java.util.Comparator;
import java.util.Iterator;
import java.util.NavigableSet;
import java.util.SortedSet;
<<<<<<< HEAD
import org.jspecify.annotations.NullMarked;
import org.jspecify.annotations.Nullable;
=======
import java.util.stream.Collector;
import javax.annotation.CheckForNull;
import org.checkerframework.checker.nullness.qual.Nullable;
>>>>>>> 514f2127

/**
 * A {@link NavigableSet} whose contents will never change, with many other important properties
 * detailed at {@link ImmutableCollection}.
 *
 * <p><b>Warning:</b> as with any sorted collection, you are strongly advised not to use a {@link
 * Comparator} or {@link Comparable} type whose comparison behavior is <i>inconsistent with
 * equals</i>. That is, {@code a.compareTo(b)} or {@code comparator.compare(a, b)} should equal zero
 * <i>if and only if</i> {@code a.equals(b)}. If this advice is not followed, the resulting
 * collection will not correctly obey its specification.
 *
 * <p>See the Guava User Guide article on <a href=
 * "https://github.com/google/guava/wiki/ImmutableCollectionsExplained">immutable collections</a>.
 *
 * @author Jared Levy
 * @author Louis Wasserman
 * @since 2.0 (implements {@code NavigableSet} since 12.0)
 */
// TODO(benyu): benchmark and optimize all creation paths, which are a mess now
@GwtCompatible(serializable = true, emulated = true)
@SuppressWarnings("serial") // we're overriding default serialization
<<<<<<< HEAD
@NullMarked
public abstract class ImmutableSortedSet<E> extends ImmutableSortedSetFauxverideShim<E>
=======
@ElementTypesAreNonnullByDefault
public abstract class ImmutableSortedSet<E> extends ImmutableSet<E>
>>>>>>> 514f2127
    implements NavigableSet<E>, SortedIterable<E> {
  /**
   * Returns a {@code Collector} that accumulates the input elements into a new {@code
   * ImmutableSortedSet}, ordered by the specified comparator.
   *
   * <p>If the elements contain duplicates (according to the comparator), only the first duplicate
   * in encounter order will appear in the result.
   *
   * @since 33.2.0 (available since 21.0 in guava-jre)
   */
  @SuppressWarnings({"AndroidJdkLibsChecker", "Java7ApiChecker"})
  @IgnoreJRERequirement // Users will use this only if they're already using streams.
  public static <E> Collector<E, ?, ImmutableSortedSet<E>> toImmutableSortedSet(
      Comparator<? super E> comparator) {
    return CollectCollectors.toImmutableSortedSet(comparator);
  }

  static <E> RegularImmutableSortedSet<E> emptySet(Comparator<? super E> comparator) {
    if (Ordering.natural().equals(comparator)) {
      @SuppressWarnings("unchecked") // The natural-ordered empty set supports all types.
      RegularImmutableSortedSet<E> result =
          (RegularImmutableSortedSet<E>) RegularImmutableSortedSet.NATURAL_EMPTY_SET;
      return result;
    } else {
      return new RegularImmutableSortedSet<>(ImmutableList.of(), comparator);
    }
  }

  /**
   * Returns the empty immutable sorted set.
   *
   * <p><b>Performance note:</b> the instance returned is a singleton.
   */
  @SuppressWarnings("unchecked") // The natural-ordered empty set supports all types.
  public static <E> ImmutableSortedSet<E> of() {
    return (ImmutableSortedSet<E>) RegularImmutableSortedSet.NATURAL_EMPTY_SET;
  }

  /** Returns an immutable sorted set containing a single element. */
  public static <E extends Comparable<? super E>> ImmutableSortedSet<E> of(E e1) {
    return new RegularImmutableSortedSet<>(ImmutableList.of(e1), Ordering.natural());
  }

  /**
   * Returns an immutable sorted set containing the given elements sorted by their natural ordering.
   * When multiple elements are equivalent according to {@link Comparable#compareTo}, only the first
   * one specified is included.
   *
   * @throws NullPointerException if any element is null
   */
  public static <E extends Comparable<? super E>> ImmutableSortedSet<E> of(E e1, E e2) {
    return construct(Ordering.natural(), 2, e1, e2);
  }

  /**
   * Returns an immutable sorted set containing the given elements sorted by their natural ordering.
   * When multiple elements are equivalent according to {@link Comparable#compareTo}, only the first
   * one specified is included.
   *
   * @throws NullPointerException if any element is null
   */
  public static <E extends Comparable<? super E>> ImmutableSortedSet<E> of(E e1, E e2, E e3) {
    return construct(Ordering.natural(), 3, e1, e2, e3);
  }

  /**
   * Returns an immutable sorted set containing the given elements sorted by their natural ordering.
   * When multiple elements are equivalent according to {@link Comparable#compareTo}, only the first
   * one specified is included.
   *
   * @throws NullPointerException if any element is null
   */
  public static <E extends Comparable<? super E>> ImmutableSortedSet<E> of(E e1, E e2, E e3, E e4) {
    return construct(Ordering.natural(), 4, e1, e2, e3, e4);
  }

  /**
   * Returns an immutable sorted set containing the given elements sorted by their natural ordering.
   * When multiple elements are equivalent according to {@link Comparable#compareTo}, only the first
   * one specified is included.
   *
   * @throws NullPointerException if any element is null
   */
  public static <E extends Comparable<? super E>> ImmutableSortedSet<E> of(
      E e1, E e2, E e3, E e4, E e5) {
    return construct(Ordering.natural(), 5, e1, e2, e3, e4, e5);
  }

  /**
   * Returns an immutable sorted set containing the given elements sorted by their natural ordering.
   * When multiple elements are equivalent according to {@link Comparable#compareTo}, only the first
   * one specified is included.
   *
   * @throws NullPointerException if any element is null
   * @since 3.0 (source-compatible since 2.0)
   */
  @SuppressWarnings("unchecked")
  public static <E extends Comparable<? super E>> ImmutableSortedSet<E> of(
      E e1, E e2, E e3, E e4, E e5, E e6, E... remaining) {
    Comparable<?>[] contents = new Comparable<?>[6 + remaining.length];
    contents[0] = e1;
    contents[1] = e2;
    contents[2] = e3;
    contents[3] = e4;
    contents[4] = e5;
    contents[5] = e6;
    System.arraycopy(remaining, 0, contents, 6, remaining.length);
    return construct(Ordering.natural(), contents.length, (E[]) contents);
  }

  // TODO(kevinb): Consider factory methods that reject duplicates

  /**
   * Returns an immutable sorted set containing the given elements sorted by their natural ordering.
   * When multiple elements are equivalent according to {@link Comparable#compareTo}, only the first
   * one specified is included.
   *
   * @throws NullPointerException if any of {@code elements} is null
   * @since 3.0
   */
  public static <E extends Comparable<? super E>> ImmutableSortedSet<E> copyOf(E[] elements) {
    return construct(Ordering.natural(), elements.length, elements.clone());
  }

  /**
   * Returns an immutable sorted set containing the given elements sorted by their natural ordering.
   * When multiple elements are equivalent according to {@code compareTo()}, only the first one
   * specified is included. To create a copy of a {@code SortedSet} that preserves the comparator,
   * call {@link #copyOfSorted} instead. This method iterates over {@code elements} at most once.
   *
   * <p>Note that if {@code s} is a {@code Set<String>}, then {@code ImmutableSortedSet.copyOf(s)}
   * returns an {@code ImmutableSortedSet<String>} containing each of the strings in {@code s},
   * while {@code ImmutableSortedSet.of(s)} returns an {@code ImmutableSortedSet<Set<String>>}
   * containing one element (the given set itself).
   *
   * <p>Despite the method name, this method attempts to avoid actually copying the data when it is
   * safe to do so. The exact circumstances under which a copy will or will not be performed are
   * undocumented and subject to change.
   *
   * <p>This method is not type-safe, as it may be called on elements that are not mutually
   * comparable.
   *
   * @throws ClassCastException if the elements are not mutually comparable
   * @throws NullPointerException if any of {@code elements} is null
   */
  public static <E> ImmutableSortedSet<E> copyOf(Iterable<? extends E> elements) {
    // Hack around E not being a subtype of Comparable.
    // Unsafe, see ImmutableSortedSetFauxverideShim.
    @SuppressWarnings("unchecked")
    Ordering<E> naturalOrder = (Ordering<E>) Ordering.<Comparable<?>>natural();
    return copyOf(naturalOrder, elements);
  }

  /**
   * Returns an immutable sorted set containing the given elements sorted by their natural ordering.
   * When multiple elements are equivalent according to {@code compareTo()}, only the first one
   * specified is included. To create a copy of a {@code SortedSet} that preserves the comparator,
   * call {@link #copyOfSorted} instead. This method iterates over {@code elements} at most once.
   *
   * <p>Note that if {@code s} is a {@code Set<String>}, then {@code ImmutableSortedSet.copyOf(s)}
   * returns an {@code ImmutableSortedSet<String>} containing each of the strings in {@code s},
   * while {@code ImmutableSortedSet.of(s)} returns an {@code ImmutableSortedSet<Set<String>>}
   * containing one element (the given set itself).
   *
   * <p><b>Note:</b> Despite what the method name suggests, if {@code elements} is an {@code
   * ImmutableSortedSet}, it may be returned instead of a copy.
   *
   * <p>This method is not type-safe, as it may be called on elements that are not mutually
   * comparable.
   *
   * <p>This method is safe to use even when {@code elements} is a synchronized or concurrent
   * collection that is currently being modified by another thread.
   *
   * @throws ClassCastException if the elements are not mutually comparable
   * @throws NullPointerException if any of {@code elements} is null
   * @since 7.0 (source-compatible since 2.0)
   */
  public static <E> ImmutableSortedSet<E> copyOf(Collection<? extends E> elements) {
    // Hack around E not being a subtype of Comparable.
    // Unsafe, see ImmutableSortedSetFauxverideShim.
    @SuppressWarnings("unchecked")
    Ordering<E> naturalOrder = (Ordering<E>) Ordering.<Comparable<?>>natural();
    return copyOf(naturalOrder, elements);
  }

  /**
   * Returns an immutable sorted set containing the given elements sorted by their natural ordering.
   * When multiple elements are equivalent according to {@code compareTo()}, only the first one
   * specified is included.
   *
   * <p>This method is not type-safe, as it may be called on elements that are not mutually
   * comparable.
   *
   * @throws ClassCastException if the elements are not mutually comparable
   * @throws NullPointerException if any of {@code elements} is null
   */
  public static <E> ImmutableSortedSet<E> copyOf(Iterator<? extends E> elements) {
    // Hack around E not being a subtype of Comparable.
    // Unsafe, see ImmutableSortedSetFauxverideShim.
    @SuppressWarnings("unchecked")
    Ordering<E> naturalOrder = (Ordering<E>) Ordering.<Comparable<?>>natural();
    return copyOf(naturalOrder, elements);
  }

  /**
   * Returns an immutable sorted set containing the given elements sorted by the given {@code
   * Comparator}. When multiple elements are equivalent according to {@code compareTo()}, only the
   * first one specified is included.
   *
   * @throws NullPointerException if {@code comparator} or any of {@code elements} is null
   */
  public static <E> ImmutableSortedSet<E> copyOf(
      Comparator<? super E> comparator, Iterator<? extends E> elements) {
    return new Builder<E>(comparator).addAll(elements).build();
  }

  /**
   * Returns an immutable sorted set containing the given elements sorted by the given {@code
   * Comparator}. When multiple elements are equivalent according to {@code compare()}, only the
   * first one specified is included. This method iterates over {@code elements} at most once.
   *
   * <p>Despite the method name, this method attempts to avoid actually copying the data when it is
   * safe to do so. The exact circumstances under which a copy will or will not be performed are
   * undocumented and subject to change.
   *
   * @throws NullPointerException if {@code comparator} or any of {@code elements} is null
   */
  public static <E> ImmutableSortedSet<E> copyOf(
      Comparator<? super E> comparator, Iterable<? extends E> elements) {
    checkNotNull(comparator);
    boolean hasSameComparator = SortedIterables.hasSameComparator(comparator, elements);

    if (hasSameComparator && (elements instanceof ImmutableSortedSet)) {
      @SuppressWarnings("unchecked")
      ImmutableSortedSet<E> original = (ImmutableSortedSet<E>) elements;
      if (!original.isPartialView()) {
        return original;
      }
    }
    @SuppressWarnings("unchecked") // elements only contains E's; it's safe.
    E[] array = (E[]) Iterables.toArray(elements);
    return construct(comparator, array.length, array);
  }

  /**
   * Returns an immutable sorted set containing the given elements sorted by the given {@code
   * Comparator}. When multiple elements are equivalent according to {@code compareTo()}, only the
   * first one specified is included.
   *
   * <p>Despite the method name, this method attempts to avoid actually copying the data when it is
   * safe to do so. The exact circumstances under which a copy will or will not be performed are
   * undocumented and subject to change.
   *
   * <p>This method is safe to use even when {@code elements} is a synchronized or concurrent
   * collection that is currently being modified by another thread.
   *
   * @throws NullPointerException if {@code comparator} or any of {@code elements} is null
   * @since 7.0 (source-compatible since 2.0)
   */
  public static <E> ImmutableSortedSet<E> copyOf(
      Comparator<? super E> comparator, Collection<? extends E> elements) {
    return copyOf(comparator, (Iterable<? extends E>) elements);
  }

  /**
   * Returns an immutable sorted set containing the elements of a sorted set, sorted by the same
   * {@code Comparator}. That behavior differs from {@link #copyOf(Iterable)}, which always uses the
   * natural ordering of the elements.
   *
   * <p>Despite the method name, this method attempts to avoid actually copying the data when it is
   * safe to do so. The exact circumstances under which a copy will or will not be performed are
   * undocumented and subject to change.
   *
   * <p>This method is safe to use even when {@code sortedSet} is a synchronized or concurrent
   * collection that is currently being modified by another thread.
   *
   * @throws NullPointerException if {@code sortedSet} or any of its elements is null
   */
  public static <E> ImmutableSortedSet<E> copyOfSorted(SortedSet<E> sortedSet) {
    Comparator<? super E> comparator = SortedIterables.comparator(sortedSet);
    ImmutableList<E> list = ImmutableList.copyOf(sortedSet);
    if (list.isEmpty()) {
      return emptySet(comparator);
    } else {
      return new RegularImmutableSortedSet<>(list, comparator);
    }
  }

  /**
   * Constructs an {@code ImmutableSortedSet} from the first {@code n} elements of {@code contents}.
   * If {@code k} is the size of the returned {@code ImmutableSortedSet}, then the sorted unique
   * elements are in the first {@code k} positions of {@code contents}, and {@code contents[i] ==
   * null} for {@code k <= i < n}.
   *
   * <p>This method takes ownership of {@code contents}; do not modify {@code contents} after this
   * returns.
   *
   * @throws NullPointerException if any of the first {@code n} elements of {@code contents} is null
   */
  static <E> ImmutableSortedSet<E> construct(
      Comparator<? super E> comparator, int n, E... contents) {
    if (n == 0) {
      return emptySet(comparator);
    }
    checkElementsNotNull(contents, n);
    Arrays.sort(contents, 0, n, comparator);
    int uniques = 1;
    for (int i = 1; i < n; i++) {
      E cur = contents[i];
      E prev = contents[uniques - 1];
      if (comparator.compare(cur, prev) != 0) {
        contents[uniques++] = cur;
      }
    }
    Arrays.fill(contents, uniques, n, null);
    if (uniques < contents.length / 2) {
      // Deduplication eliminated many of the elements.  We don't want to retain an arbitrarily
      // large array relative to the number of elements, so we cap the ratio.
      contents = Arrays.copyOf(contents, uniques);
    }
    return new RegularImmutableSortedSet<E>(
        ImmutableList.<E>asImmutableList(contents, uniques), comparator);
  }

  /**
   * Returns a builder that creates immutable sorted sets with an explicit comparator. If the
   * comparator has a more general type than the set being generated, such as creating a {@code
   * SortedSet<Integer>} with a {@code Comparator<Number>}, use the {@link Builder} constructor
   * instead.
   *
   * @throws NullPointerException if {@code comparator} is null
   */
  public static <E> Builder<E> orderedBy(Comparator<E> comparator) {
    return new Builder<>(comparator);
  }

  /**
   * Returns a builder that creates immutable sorted sets whose elements are ordered by the reverse
   * of their natural ordering.
   */
  public static <E extends Comparable<?>> Builder<E> reverseOrder() {
    return new Builder<>(Collections.reverseOrder());
  }

  /**
   * Returns a builder that creates immutable sorted sets whose elements are ordered by their
   * natural ordering. The sorted sets use {@link Ordering#natural()} as the comparator. This method
   * provides more type-safety than {@link #builder}, as it can be called only for classes that
   * implement {@link Comparable}.
   */
  public static <E extends Comparable<?>> Builder<E> naturalOrder() {
    return new Builder<>(Ordering.natural());
  }

  /**
   * A builder for creating immutable sorted set instances, especially {@code public static final}
   * sets ("constant sets"), with a given comparator. Example:
   *
   * <pre>{@code
   * public static final ImmutableSortedSet<Number> LUCKY_NUMBERS =
   *     new ImmutableSortedSet.Builder<Number>(ODDS_FIRST_COMPARATOR)
   *         .addAll(SINGLE_DIGIT_PRIMES)
   *         .add(42)
   *         .build();
   * }</pre>
   *
   * <p>Builder instances can be reused; it is safe to call {@link #build} multiple times to build
   * multiple sets in series. Each set is a superset of the set created before it.
   *
   * @since 2.0
   */
  public static final class Builder<E> extends ImmutableSet.Builder<E> {
    private final Comparator<? super E> comparator;

    /**
     * Creates a new builder. The returned builder is equivalent to the builder generated by {@link
     * ImmutableSortedSet#orderedBy}.
     */
    /*
     * TODO(cpovirk): use Object[] instead of E[] in the mainline? (The backport is different and
     * doesn't need this suppression, but we keep it to minimize diffs.) Generally be more clear
     * about when we have an Object[] vs. a Comparable[] or other array type in internalArray? If we
     * used Object[], we might be able to optimize toArray() to use clone() sometimes. (See
     * cl/592273615 and cl/592273683.)
     */
    @SuppressWarnings("unchecked")
    public Builder(Comparator<? super E> comparator) {
      this.comparator = checkNotNull(comparator);
    }

    /**
     * Adds {@code element} to the {@code ImmutableSortedSet}. If the {@code ImmutableSortedSet}
     * already contains {@code element}, then {@code add} has no effect. (only the previously added
     * element is retained).
     *
     * @param element the element to add
     * @return this {@code Builder} object
     * @throws NullPointerException if {@code element} is null
     */
    @CanIgnoreReturnValue
    @Override
    public Builder<E> add(E element) {
      super.add(element);
      return this;
    }

    /**
     * Adds each element of {@code elements} to the {@code ImmutableSortedSet}, ignoring duplicate
     * elements (only the first duplicate element is added).
     *
     * @param elements the elements to add
     * @return this {@code Builder} object
     * @throws NullPointerException if {@code elements} contains a null element
     */
    @CanIgnoreReturnValue
    @Override
    public Builder<E> add(E... elements) {
      super.add(elements);
      return this;
    }

    /**
     * Adds each element of {@code elements} to the {@code ImmutableSortedSet}, ignoring duplicate
     * elements (only the first duplicate element is added).
     *
     * @param elements the elements to add to the {@code ImmutableSortedSet}
     * @return this {@code Builder} object
     * @throws NullPointerException if {@code elements} contains a null element
     */
    @CanIgnoreReturnValue
    @Override
    public Builder<E> addAll(Iterable<? extends E> elements) {
      super.addAll(elements);
      return this;
    }

    /**
     * Adds each element of {@code elements} to the {@code ImmutableSortedSet}, ignoring duplicate
     * elements (only the first duplicate element is added).
     *
     * @param elements the elements to add to the {@code ImmutableSortedSet}
     * @return this {@code Builder} object
     * @throws NullPointerException if {@code elements} contains a null element
     */
    @CanIgnoreReturnValue
    @Override
    public Builder<E> addAll(Iterator<? extends E> elements) {
      super.addAll(elements);
      return this;
    }

    @CanIgnoreReturnValue
    @Override
    Builder<E> combine(ImmutableSet.Builder<E> builder) {
      super.combine(builder);
      return this;
    }

    /**
     * Returns a newly-created {@code ImmutableSortedSet} based on the contents of the {@code
     * Builder} and its comparator.
     */
    @Override
    public ImmutableSortedSet<E> build() {
      @SuppressWarnings("unchecked") // we're careful to put only E's in here
      E[] contentsArray = (E[]) contents;
      ImmutableSortedSet<E> result = construct(comparator, size, contentsArray);
      this.size = result.size(); // we eliminated duplicates in-place in contentsArray
      this.forceCopy = true;
      return result;
    }
  }

  int unsafeCompare(Object a, @Nullable Object b) {
    return unsafeCompare(comparator, a, b);
  }

  static int unsafeCompare(Comparator<?> comparator, Object a, @Nullable Object b) {
    // Pretend the comparator can compare anything. If it turns out it can't
    // compare a and b, we should get a CCE or NPE on the subsequent line. Only methods
    // that are spec'd to throw CCE and NPE should call this.
    @SuppressWarnings({"unchecked", "nullness"})
    Comparator<@Nullable Object> unsafeComparator = (Comparator<@Nullable Object>) comparator;
    return unsafeComparator.compare(a, b);
  }

  final transient Comparator<? super E> comparator;

  ImmutableSortedSet(Comparator<? super E> comparator) {
    this.comparator = comparator;
  }

  /**
   * Returns the comparator that orders the elements, which is {@link Ordering#natural()} when the
   * natural ordering of the elements is used. Note that its behavior is not consistent with {@link
   * SortedSet#comparator()}, which returns {@code null} to indicate natural ordering.
   */
  @Override
  public Comparator<? super E> comparator() {
    return comparator;
  }

  @Override // needed to unify the iterator() methods in Collection and SortedIterable
  public abstract UnmodifiableIterator<E> iterator();

  /**
   * {@inheritDoc}
   *
   * <p>This method returns a serializable {@code ImmutableSortedSet}.
   *
   * <p>The {@link SortedSet#headSet} documentation states that a subset of a subset throws an
   * {@link IllegalArgumentException} if passed a {@code toElement} greater than an earlier {@code
   * toElement}. However, this method doesn't throw an exception in that situation, but instead
   * keeps the original {@code toElement}.
   */
  @Override
  public ImmutableSortedSet<E> headSet(E toElement) {
    return headSet(toElement, false);
  }

  /**
   * @since 12.0
   */
  @Override
  public ImmutableSortedSet<E> headSet(E toElement, boolean inclusive) {
    return headSetImpl(checkNotNull(toElement), inclusive);
  }

  /**
   * {@inheritDoc}
   *
   * <p>This method returns a serializable {@code ImmutableSortedSet}.
   *
   * <p>The {@link SortedSet#subSet} documentation states that a subset of a subset throws an {@link
   * IllegalArgumentException} if passed a {@code fromElement} smaller than an earlier {@code
   * fromElement}. However, this method doesn't throw an exception in that situation, but instead
   * keeps the original {@code fromElement}. Similarly, this method keeps the original {@code
   * toElement}, instead of throwing an exception, if passed a {@code toElement} greater than an
   * earlier {@code toElement}.
   */
  @Override
  public ImmutableSortedSet<E> subSet(E fromElement, E toElement) {
    return subSet(fromElement, true, toElement, false);
  }

  /**
   * @since 12.0
   */
  @GwtIncompatible // NavigableSet
  @Override
  public ImmutableSortedSet<E> subSet(
      E fromElement, boolean fromInclusive, E toElement, boolean toInclusive) {
    checkNotNull(fromElement);
    checkNotNull(toElement);
    checkArgument(comparator.compare(fromElement, toElement) <= 0);
    return subSetImpl(fromElement, fromInclusive, toElement, toInclusive);
  }

  /**
   * {@inheritDoc}
   *
   * <p>This method returns a serializable {@code ImmutableSortedSet}.
   *
   * <p>The {@link SortedSet#tailSet} documentation states that a subset of a subset throws an
   * {@link IllegalArgumentException} if passed a {@code fromElement} smaller than an earlier {@code
   * fromElement}. However, this method doesn't throw an exception in that situation, but instead
   * keeps the original {@code fromElement}.
   */
  @Override
  public ImmutableSortedSet<E> tailSet(E fromElement) {
    return tailSet(fromElement, true);
  }

  /**
   * @since 12.0
   */
  @Override
  public ImmutableSortedSet<E> tailSet(E fromElement, boolean inclusive) {
    return tailSetImpl(checkNotNull(fromElement), inclusive);
  }

  /*
   * These methods perform most headSet, subSet, and tailSet logic, besides
   * parameter validation.
   */
  abstract ImmutableSortedSet<E> headSetImpl(E toElement, boolean inclusive);

  abstract ImmutableSortedSet<E> subSetImpl(
      E fromElement, boolean fromInclusive, E toElement, boolean toInclusive);

  abstract ImmutableSortedSet<E> tailSetImpl(E fromElement, boolean inclusive);

  /**
   * @since 12.0
   */
  @GwtIncompatible // NavigableSet
  @Override
  public @Nullable E lower(E e) {
    return Iterators.<@Nullable E>getNext(headSet(e, false).descendingIterator(), null);
  }

  /**
   * @since 12.0
   */
  @Override
  public @Nullable E floor(E e) {
    return Iterators.<@Nullable E>getNext(headSet(e, true).descendingIterator(), null);
  }

  /**
   * @since 12.0
   */
  @Override
  public @Nullable E ceiling(E e) {
    return Iterables.<@Nullable E>getFirst(tailSet(e, true), null);
  }

  /**
   * @since 12.0
   */
  @GwtIncompatible // NavigableSet
  @Override
  public @Nullable E higher(E e) {
    return Iterables.<@Nullable E>getFirst(tailSet(e, false), null);
  }

  @Override
  public E first() {
    return iterator().next();
  }

  @Override
  public E last() {
    return descendingIterator().next();
  }

  /**
   * Guaranteed to throw an exception and leave the set unmodified.
   *
   * @since 12.0
   * @throws UnsupportedOperationException always
   * @deprecated Unsupported operation.
   */
  @CanIgnoreReturnValue
  @Deprecated
  @GwtIncompatible // NavigableSet
  @Override
  @DoNotCall("Always throws UnsupportedOperationException")
  public final @Nullable E pollFirst() {
    throw new UnsupportedOperationException();
  }

  /**
   * Guaranteed to throw an exception and leave the set unmodified.
   *
   * @since 12.0
   * @throws UnsupportedOperationException always
   * @deprecated Unsupported operation.
   */
  @CanIgnoreReturnValue
  @Deprecated
  @GwtIncompatible // NavigableSet
  @Override
  @DoNotCall("Always throws UnsupportedOperationException")
  public final @Nullable E pollLast() {
    throw new UnsupportedOperationException();
  }

  @GwtIncompatible // NavigableSet
  @LazyInit
  transient @Nullable ImmutableSortedSet<E> descendingSet;

  /**
   * @since 12.0
   */
  @GwtIncompatible // NavigableSet
  @Override
  public ImmutableSortedSet<E> descendingSet() {
    // racy single-check idiom
    ImmutableSortedSet<E> result = descendingSet;
    if (result == null) {
      result = descendingSet = createDescendingSet();
      result.descendingSet = this;
    }
    return result;
  }

  // Most classes should implement this as new DescendingImmutableSortedSet<E>(this),
  // but we push down that implementation because ProGuard can't eliminate it even when it's always
  // overridden.
  @GwtIncompatible // NavigableSet
  abstract ImmutableSortedSet<E> createDescendingSet();

  /**
   * @since 12.0
   */
  @GwtIncompatible // NavigableSet
  @Override
  public abstract UnmodifiableIterator<E> descendingIterator();

  /** Returns the position of an element within the set, or -1 if not present. */
  abstract int indexOf(@Nullable Object target);

  /*
   * This class is used to serialize all ImmutableSortedSet instances,
   * regardless of implementation type. It captures their "logical contents"
   * only. This is necessary to ensure that the existence of a particular
   * implementation type is an implementation detail.
   */
  @J2ktIncompatible // serialization
  private static class SerializedForm<E> implements Serializable {
    final Comparator<? super E> comparator;
    final Object[] elements;

    public SerializedForm(Comparator<? super E> comparator, Object[] elements) {
      this.comparator = comparator;
      this.elements = elements;
    }

    @SuppressWarnings("unchecked")
    Object readResolve() {
      return new Builder<E>(comparator).add((E[]) elements).build();
    }

    private static final long serialVersionUID = 0;
  }

  @J2ktIncompatible // serialization
  private void readObject(ObjectInputStream unused) throws InvalidObjectException {
    throw new InvalidObjectException("Use SerializedForm");
  }

  @Override
  @J2ktIncompatible // serialization
  Object writeReplace() {
    return new SerializedForm<E>(comparator, toArray());
  }

  /**
   * Not supported. Use {@link #toImmutableSortedSet} instead. This method exists only to hide
   * {@link ImmutableSet#toImmutableSet} from consumers of {@code ImmutableSortedSet}.
   *
   * @throws UnsupportedOperationException always
   * @deprecated Use {@link ImmutableSortedSet#toImmutableSortedSet}.
   * @since 33.2.0 (available since 21.0 in guava-jre)
   */
  @DoNotCall("Use toImmutableSortedSet")
  @Deprecated
  @SuppressWarnings({"AndroidJdkLibsChecker", "Java7ApiChecker"})
  @IgnoreJRERequirement // Users will use this only if they're already using streams.
  public static <E> Collector<E, ?, ImmutableSet<E>> toImmutableSet() {
    throw new UnsupportedOperationException();
  }

  /**
   * Not supported. Use {@link #naturalOrder}, which offers better type-safety, instead. This method
   * exists only to hide {@link ImmutableSet#builder} from consumers of {@code ImmutableSortedSet}.
   *
   * @throws UnsupportedOperationException always
   * @deprecated Use {@link ImmutableSortedSet#naturalOrder}, which offers better type-safety.
   */
  @DoNotCall("Use naturalOrder")
  @Deprecated
  public static <E> ImmutableSortedSet.Builder<E> builder() {
    throw new UnsupportedOperationException();
  }

  /**
   * Not supported. This method exists only to hide {@link ImmutableSet#builderWithExpectedSize}
   * from consumers of {@code ImmutableSortedSet}.
   *
   * @throws UnsupportedOperationException always
   * @deprecated Not supported by ImmutableSortedSet.
   */
  @DoNotCall("Use naturalOrder (which does not accept an expected size)")
  @Deprecated
  public static <E> ImmutableSortedSet.Builder<E> builderWithExpectedSize(int expectedSize) {
    throw new UnsupportedOperationException();
  }

  /**
   * Not supported. <b>You are attempting to create a set that may contain a non-{@code Comparable}
   * element.</b> Proper calls will resolve to the version in {@code ImmutableSortedSet}, not this
   * dummy version.
   *
   * @throws UnsupportedOperationException always
   * @deprecated <b>Pass a parameter of type {@code Comparable} to use {@link
   *     ImmutableSortedSet#of(Comparable)}.</b>
   */
  @DoNotCall("Pass a parameter of type Comparable")
  @Deprecated
  public static <E> ImmutableSortedSet<E> of(E e1) {
    throw new UnsupportedOperationException();
  }

  /**
   * Not supported. <b>You are attempting to create a set that may contain a non-{@code Comparable}
   * element.</b> Proper calls will resolve to the version in {@code ImmutableSortedSet}, not this
   * dummy version.
   *
   * @throws UnsupportedOperationException always
   * @deprecated <b>Pass the parameters of type {@code Comparable} to use {@link
   *     ImmutableSortedSet#of(Comparable, Comparable)}.</b>
   */
  @DoNotCall("Pass parameters of type Comparable")
  @Deprecated
  public static <E> ImmutableSortedSet<E> of(E e1, E e2) {
    throw new UnsupportedOperationException();
  }

  /**
   * Not supported. <b>You are attempting to create a set that may contain a non-{@code Comparable}
   * element.</b> Proper calls will resolve to the version in {@code ImmutableSortedSet}, not this
   * dummy version.
   *
   * @throws UnsupportedOperationException always
   * @deprecated <b>Pass the parameters of type {@code Comparable} to use {@link
   *     ImmutableSortedSet#of(Comparable, Comparable, Comparable)}.</b>
   */
  @DoNotCall("Pass parameters of type Comparable")
  @Deprecated
  public static <E> ImmutableSortedSet<E> of(E e1, E e2, E e3) {
    throw new UnsupportedOperationException();
  }

  /**
   * Not supported. <b>You are attempting to create a set that may contain a non-{@code Comparable}
   * element.</b> Proper calls will resolve to the version in {@code ImmutableSortedSet}, not this
   * dummy version.
   *
   * @throws UnsupportedOperationException always
   * @deprecated <b>Pass the parameters of type {@code Comparable} to use {@link
   *     ImmutableSortedSet#of(Comparable, Comparable, Comparable, Comparable)}. </b>
   */
  @DoNotCall("Pass parameters of type Comparable")
  @Deprecated
  public static <E> ImmutableSortedSet<E> of(E e1, E e2, E e3, E e4) {
    throw new UnsupportedOperationException();
  }

  /**
   * Not supported. <b>You are attempting to create a set that may contain a non-{@code Comparable}
   * element.</b> Proper calls will resolve to the version in {@code ImmutableSortedSet}, not this
   * dummy version.
   *
   * @throws UnsupportedOperationException always
   * @deprecated <b>Pass the parameters of type {@code Comparable} to use {@link
   *     ImmutableSortedSet#of( Comparable, Comparable, Comparable, Comparable, Comparable)}. </b>
   */
  @DoNotCall("Pass parameters of type Comparable")
  @Deprecated
  public static <E> ImmutableSortedSet<E> of(E e1, E e2, E e3, E e4, E e5) {
    throw new UnsupportedOperationException();
  }

  /**
   * Not supported. <b>You are attempting to create a set that may contain a non-{@code Comparable}
   * element.</b> Proper calls will resolve to the version in {@code ImmutableSortedSet}, not this
   * dummy version.
   *
   * @throws UnsupportedOperationException always
   * @deprecated <b>Pass the parameters of type {@code Comparable} to use {@link
   *     ImmutableSortedSet#of(Comparable, Comparable, Comparable, Comparable, Comparable,
   *     Comparable, Comparable...)}. </b>
   */
  @DoNotCall("Pass parameters of type Comparable")
  @Deprecated
  public static <E> ImmutableSortedSet<E> of(E e1, E e2, E e3, E e4, E e5, E e6, E... remaining) {
    throw new UnsupportedOperationException();
  }

  /**
   * Not supported. <b>You are attempting to create a set that may contain non-{@code Comparable}
   * elements.</b> Proper calls will resolve to the version in {@code ImmutableSortedSet}, not this
   * dummy version.
   *
   * @throws UnsupportedOperationException always
   * @deprecated <b>Pass parameters of type {@code Comparable} to use {@link
   *     ImmutableSortedSet#copyOf(Comparable[])}.</b>
   */
  @DoNotCall("Pass parameters of type Comparable")
  @Deprecated
  // The usage of "Z" here works around bugs in Javadoc (JDK-8318093) and JDiff.
  public static <Z> ImmutableSortedSet<Z> copyOf(Z[] elements) {
    throw new UnsupportedOperationException();
  }

  private static final long serialVersionUID = 0xdecaf;
}<|MERGE_RESOLUTION|>--- conflicted
+++ resolved
@@ -36,14 +36,9 @@
 import java.util.Iterator;
 import java.util.NavigableSet;
 import java.util.SortedSet;
-<<<<<<< HEAD
+import java.util.stream.Collector;
 import org.jspecify.annotations.NullMarked;
 import org.jspecify.annotations.Nullable;
-=======
-import java.util.stream.Collector;
-import javax.annotation.CheckForNull;
-import org.checkerframework.checker.nullness.qual.Nullable;
->>>>>>> 514f2127
 
 /**
  * A {@link NavigableSet} whose contents will never change, with many other important properties
@@ -65,13 +60,8 @@
 // TODO(benyu): benchmark and optimize all creation paths, which are a mess now
 @GwtCompatible(serializable = true, emulated = true)
 @SuppressWarnings("serial") // we're overriding default serialization
-<<<<<<< HEAD
 @NullMarked
-public abstract class ImmutableSortedSet<E> extends ImmutableSortedSetFauxverideShim<E>
-=======
-@ElementTypesAreNonnullByDefault
 public abstract class ImmutableSortedSet<E> extends ImmutableSet<E>
->>>>>>> 514f2127
     implements NavigableSet<E>, SortedIterable<E> {
   /**
    * Returns a {@code Collector} that accumulates the input elements into a new {@code
