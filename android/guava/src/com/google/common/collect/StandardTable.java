--- conflicted
+++ resolved
@@ -311,8 +311,7 @@
       }
     }
 
-    @Nullable
-    Map<C, V> computeBackingRowMap() {
+    @Nullable Map<C, V> computeBackingRowMap() {
       return backingMap.get(rowKey);
     }
 
@@ -641,11 +640,7 @@
     return rowMap().keySet();
   }
 
-<<<<<<< HEAD
-  private transient @Nullable Set<C> columnKeySet;
-=======
-  @LazyInit @CheckForNull private transient Set<C> columnKeySet;
->>>>>>> 514f2127
+  @LazyInit private transient @Nullable Set<C> columnKeySet;
 
   /**
    * {@inheritDoc}
@@ -775,11 +770,7 @@
     return super.values();
   }
 
-<<<<<<< HEAD
-  private transient @Nullable Map<R, Map<C, V>> rowMap;
-=======
-  @LazyInit @CheckForNull private transient Map<R, Map<C, V>> rowMap;
->>>>>>> 514f2127
+  @LazyInit private transient @Nullable Map<R, Map<C, V>> rowMap;
 
   @Override
   public Map<R, Map<C, V>> rowMap() {
@@ -859,11 +850,7 @@
     }
   }
 
-<<<<<<< HEAD
-  private transient @Nullable ColumnMap columnMap;
-=======
-  @LazyInit @CheckForNull private transient ColumnMap columnMap;
->>>>>>> 514f2127
+  @LazyInit private transient @Nullable ColumnMap columnMap;
 
   @Override
   public Map<C, Map<R, V>> columnMap() {
