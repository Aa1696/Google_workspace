--- conflicted
+++ resolved
@@ -22,14 +22,10 @@
 import com.google.common.annotations.GwtCompatible;
 import java.util.Comparator;
 import java.util.Iterator;
-<<<<<<< HEAD
+import java.util.List;
+import java.util.stream.Collector;
 import org.jspecify.annotations.NullMarked;
 import org.jspecify.annotations.Nullable;
-=======
-import java.util.List;
-import java.util.stream.Collector;
-import org.checkerframework.checker.nullness.qual.Nullable;
->>>>>>> 514f2127
 
 /**
  * Provides static methods for working with {@link Comparator} instances. For many other helpful
@@ -207,13 +203,7 @@
    *     comparator.
    * @since 30.0
    */
-<<<<<<< HEAD
-  public static <T extends @Nullable Object> T min(T a, T b, Comparator<T> comparator) {
-=======
-  @ParametricNullness
-  public static <T extends @Nullable Object> T min(
-      @ParametricNullness T a, @ParametricNullness T b, Comparator<? super T> comparator) {
->>>>>>> 514f2127
+  public static <T extends @Nullable Object> T min(T a, T b, Comparator<? super T> comparator) {
     return (comparator.compare(a, b) <= 0) ? a : b;
   }
 
@@ -249,13 +239,7 @@
    *     comparator.
    * @since 30.0
    */
-<<<<<<< HEAD
-  public static <T extends @Nullable Object> T max(T a, T b, Comparator<T> comparator) {
-=======
-  @ParametricNullness
-  public static <T extends @Nullable Object> T max(
-      @ParametricNullness T a, @ParametricNullness T b, Comparator<? super T> comparator) {
->>>>>>> 514f2127
+  public static <T extends @Nullable Object> T max(T a, T b, Comparator<? super T> comparator) {
     return (comparator.compare(a, b) >= 0) ? a : b;
   }
 }