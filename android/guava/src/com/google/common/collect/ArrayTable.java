--- conflicted
+++ resolved
@@ -161,8 +161,7 @@
     columnKeyToIndex = Maps.indexMap(columnList);
 
     @SuppressWarnings("unchecked")
-    @Nullable
-    V[][] tmpArray = (@Nullable V[][]) new Object[rowList.size()][columnList.size()];
+    @Nullable V[][] tmpArray = (@Nullable V[][]) new Object[rowList.size()][columnList.size()];
     array = tmpArray;
     // Necessary because in GWT the arrays are initialized with "undefined" instead of null.
     eraseAll();
@@ -179,8 +178,7 @@
     rowKeyToIndex = table.rowKeyToIndex;
     columnKeyToIndex = table.columnKeyToIndex;
     @SuppressWarnings("unchecked")
-    @Nullable
-    V[][] copy = (@Nullable V[][]) new Object[rowList.size()][columnList.size()];
+    @Nullable V[][] copy = (@Nullable V[][]) new Object[rowList.size()][columnList.size()];
     array = copy;
     for (int i = 0; i < rowList.size(); i++) {
       System.arraycopy(table.array[i], 0, copy[i], 0, table.array[i].length);
@@ -358,8 +356,8 @@
   @GwtIncompatible // reflection
   public @Nullable V[][] toArray(Class<V> valueClass) {
     @SuppressWarnings("unchecked") // TODO: safe?
-    @Nullable
-    V[][] copy = (@Nullable V[][]) Array.newInstance(valueClass, rowList.size(), columnList.size());
+    @Nullable V[][] copy =
+        (@Nullable V[][]) Array.newInstance(valueClass, rowList.size(), columnList.size());
     for (int i = 0; i < rowList.size(); i++) {
       System.arraycopy(array[i], 0, copy[i], 0, array[i].length);
     }
@@ -612,14 +610,12 @@
     }
 
     @Override
-    @Nullable
-    V getValue(int index) {
+    @Nullable V getValue(int index) {
       return at(index, columnIndex);
     }
 
     @Override
-    @Nullable
-    V setValue(int index, @Nullable V newValue) {
+    @Nullable V setValue(int index, @Nullable V newValue) {
       return set(index, columnIndex, newValue);
     }
   }
@@ -635,11 +631,7 @@
     return columnKeyToIndex.keySet();
   }
 
-<<<<<<< HEAD
-  private transient @Nullable ColumnMap columnMap;
-=======
-  @LazyInit @CheckForNull private transient ColumnMap columnMap;
->>>>>>> 514f2127
+  @LazyInit private transient @Nullable ColumnMap columnMap;
 
   @Override
   public Map<C, Map<R, @Nullable V>> columnMap() {
@@ -710,14 +702,12 @@
     }
 
     @Override
-    @Nullable
-    V getValue(int index) {
+    @Nullable V getValue(int index) {
       return at(rowIndex, index);
     }
 
     @Override
-    @Nullable
-    V setValue(int index, @Nullable V newValue) {
+    @Nullable V setValue(int index, @Nullable V newValue) {
       return set(rowIndex, index, newValue);
     }
   }
@@ -733,11 +723,7 @@
     return rowKeyToIndex.keySet();
   }
 
-<<<<<<< HEAD
-  private transient @Nullable RowMap rowMap;
-=======
-  @LazyInit @CheckForNull private transient RowMap rowMap;
->>>>>>> 514f2127
+  @LazyInit private transient @Nullable RowMap rowMap;
 
   @Override
   public Map<R, Map<C, @Nullable V>> rowMap() {
