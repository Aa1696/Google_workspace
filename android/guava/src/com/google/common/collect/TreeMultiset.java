/*
 * Copyright (C) 2007 The Guava Authors
 *
 * Licensed under the Apache License, Version 2.0 (the "License");
 * you may not use this file except in compliance with the License.
 * You may obtain a copy of the License at
 *
 * http://www.apache.org/licenses/LICENSE-2.0
 *
 * Unless required by applicable law or agreed to in writing, software
 * distributed under the License is distributed on an "AS IS" BASIS,
 * WITHOUT WARRANTIES OR CONDITIONS OF ANY KIND, either express or implied.
 * See the License for the specific language governing permissions and
 * limitations under the License.
 */

package com.google.common.collect;

import static com.google.common.base.Preconditions.checkArgument;
import static com.google.common.base.Preconditions.checkState;
import static com.google.common.collect.CollectPreconditions.checkNonnegative;
import static com.google.common.collect.NullnessCasts.uncheckedCastNullableTToT;
import static java.util.Objects.requireNonNull;

import com.google.common.annotations.GwtCompatible;
import com.google.common.annotations.GwtIncompatible;
import com.google.common.annotations.J2ktIncompatible;
import com.google.common.base.MoreObjects;
import com.google.common.primitives.Ints;
import com.google.errorprone.annotations.CanIgnoreReturnValue;
import java.io.IOException;
import java.io.ObjectInputStream;
import java.io.ObjectOutputStream;
import java.io.Serializable;
import java.util.Comparator;
import java.util.ConcurrentModificationException;
import java.util.Iterator;
import java.util.NoSuchElementException;
import org.jspecify.annotations.NullMarked;
import org.jspecify.annotations.Nullable;

/**
 * A multiset which maintains the ordering of its elements, according to either their natural order
 * or an explicit {@link Comparator}. In all cases, this implementation uses {@link
 * Comparable#compareTo} or {@link Comparator#compare} instead of {@link Object#equals} to determine
 * equivalence of instances.
 *
 * <p><b>Warning:</b> The comparison must be <i>consistent with equals</i> as explained by the
 * {@link Comparable} class specification. Otherwise, the resulting multiset will violate the {@link
 * java.util.Collection} contract, which is specified in terms of {@link Object#equals}.
 *
 * <p>See the Guava User Guide article on <a href=
 * "https://github.com/google/guava/wiki/NewCollectionTypesExplained#multiset">{@code Multiset}</a>.
 *
 * @author Louis Wasserman
 * @author Jared Levy
 * @since 2.0
 */
@GwtCompatible(emulated = true)
@NullMarked
public final class TreeMultiset<E extends @Nullable Object> extends AbstractSortedMultiset<E>
    implements Serializable {

  /**
   * Creates a new, empty multiset, sorted according to the elements' natural order. All elements
   * inserted into the multiset must implement the {@code Comparable} interface. Furthermore, all
   * such elements must be <i>mutually comparable</i>: {@code e1.compareTo(e2)} must not throw a
   * {@code ClassCastException} for any elements {@code e1} and {@code e2} in the multiset. If the
   * user attempts to add an element to the multiset that violates this constraint (for example, the
   * user attempts to add a string element to a set whose elements are integers), the {@code
   * add(Object)} call will throw a {@code ClassCastException}.
   *
   * <p>The type specification is {@code <E extends Comparable>}, instead of the more specific
   * {@code <E extends Comparable<? super E>>}, to support classes defined without generics.
   */
  @SuppressWarnings("rawtypes") // https://github.com/google/guava/issues/989
  public static <E extends Comparable> TreeMultiset<E> create() {
    return new TreeMultiset<>(Ordering.natural());
  }

  /**
   * Creates a new, empty multiset, sorted according to the specified comparator. All elements
   * inserted into the multiset must be <i>mutually comparable</i> by the specified comparator:
   * {@code comparator.compare(e1, e2)} must not throw a {@code ClassCastException} for any elements
   * {@code e1} and {@code e2} in the multiset. If the user attempts to add an element to the
   * multiset that violates this constraint, the {@code add(Object)} call will throw a {@code
   * ClassCastException}.
   *
   * @param comparator the comparator that will be used to sort this multiset. A null value
   *     indicates that the elements' <i>natural ordering</i> should be used.
   */
  @SuppressWarnings("unchecked")
  public static <E extends @Nullable Object> TreeMultiset<E> create(
      @Nullable Comparator<? super E> comparator) {
    return (comparator == null)
        ? new TreeMultiset<E>((Comparator) Ordering.natural())
        : new TreeMultiset<E>(comparator);
  }

  /**
   * Creates an empty multiset containing the given initial elements, sorted according to the
   * elements' natural order.
   *
   * <p>This implementation is highly efficient when {@code elements} is itself a {@link Multiset}.
   *
   * <p>The type specification is {@code <E extends Comparable>}, instead of the more specific
   * {@code <E extends Comparable<? super E>>}, to support classes defined without generics.
   */
  @SuppressWarnings("rawtypes") // https://github.com/google/guava/issues/989
  public static <E extends Comparable> TreeMultiset<E> create(Iterable<? extends E> elements) {
    TreeMultiset<E> multiset = create();
    Iterables.addAll(multiset, elements);
    return multiset;
  }

  private final transient Reference<AvlNode<E>> rootReference;
  private final transient GeneralRange<E> range;
  private final transient AvlNode<E> header;

  TreeMultiset(Reference<AvlNode<E>> rootReference, GeneralRange<E> range, AvlNode<E> endLink) {
    super(range.comparator());
    this.rootReference = rootReference;
    this.range = range;
    this.header = endLink;
  }

  TreeMultiset(Comparator<? super E> comparator) {
    super(comparator);
    this.range = GeneralRange.all(comparator);
    this.header = new AvlNode<>();
    successor(header, header);
    this.rootReference = new Reference<>();
  }

  /** A function which can be summed across a subtree. */
  private enum Aggregate {
    SIZE {
      @Override
      int nodeAggregate(AvlNode<?> node) {
        return node.elemCount;
      }

      @Override
      long treeAggregate(@Nullable AvlNode<?> root) {
        return (root == null) ? 0 : root.totalCount;
      }
    },
    DISTINCT {
      @Override
      int nodeAggregate(AvlNode<?> node) {
        return 1;
      }

      @Override
      long treeAggregate(@Nullable AvlNode<?> root) {
        return (root == null) ? 0 : root.distinctElements;
      }
    };

    abstract int nodeAggregate(AvlNode<?> node);

    abstract long treeAggregate(@Nullable AvlNode<?> root);
  }

  private long aggregateForEntries(Aggregate aggr) {
    AvlNode<E> root = rootReference.get();
    long total = aggr.treeAggregate(root);
    if (range.hasLowerBound()) {
      total -= aggregateBelowRange(aggr, root);
    }
    if (range.hasUpperBound()) {
      total -= aggregateAboveRange(aggr, root);
    }
    return total;
  }

  private long aggregateBelowRange(Aggregate aggr, @Nullable AvlNode<E> node) {
    if (node == null) {
      return 0;
    }
    // The cast is safe because we call this method only if hasLowerBound().
    int cmp =
        comparator()
            .compare(uncheckedCastNullableTToT(range.getLowerEndpoint()), node.getElement());
    if (cmp < 0) {
      return aggregateBelowRange(aggr, node.left);
    } else if (cmp == 0) {
      switch (range.getLowerBoundType()) {
        case OPEN:
          return aggr.nodeAggregate(node) + aggr.treeAggregate(node.left);
        case CLOSED:
          return aggr.treeAggregate(node.left);
        default:
          throw new AssertionError();
      }
    } else {
      return aggr.treeAggregate(node.left)
          + aggr.nodeAggregate(node)
          + aggregateBelowRange(aggr, node.right);
    }
  }

  private long aggregateAboveRange(Aggregate aggr, @Nullable AvlNode<E> node) {
    if (node == null) {
      return 0;
    }
    // The cast is safe because we call this method only if hasUpperBound().
    int cmp =
        comparator()
            .compare(uncheckedCastNullableTToT(range.getUpperEndpoint()), node.getElement());
    if (cmp > 0) {
      return aggregateAboveRange(aggr, node.right);
    } else if (cmp == 0) {
      switch (range.getUpperBoundType()) {
        case OPEN:
          return aggr.nodeAggregate(node) + aggr.treeAggregate(node.right);
        case CLOSED:
          return aggr.treeAggregate(node.right);
        default:
          throw new AssertionError();
      }
    } else {
      return aggr.treeAggregate(node.right)
          + aggr.nodeAggregate(node)
          + aggregateAboveRange(aggr, node.left);
    }
  }

  @Override
  public int size() {
    return Ints.saturatedCast(aggregateForEntries(Aggregate.SIZE));
  }

  @Override
  int distinctElements() {
    return Ints.saturatedCast(aggregateForEntries(Aggregate.DISTINCT));
  }

  static int distinctElements(@Nullable AvlNode<?> node) {
    return (node == null) ? 0 : node.distinctElements;
  }

  @Override
  public int count(@Nullable Object element) {
    try {
      @SuppressWarnings("unchecked")
      E e = (E) element;
      AvlNode<E> root = rootReference.get();
      if (!range.contains(e) || root == null) {
        return 0;
      }
      return root.count(comparator(), e);
    } catch (ClassCastException | NullPointerException e) {
      return 0;
    }
  }

  @CanIgnoreReturnValue
  @Override
  public int add(E element, int occurrences) {
    checkNonnegative(occurrences, "occurrences");
    if (occurrences == 0) {
      return count(element);
    }
    checkArgument(range.contains(element));
    AvlNode<E> root = rootReference.get();
    if (root == null) {
      int unused = comparator().compare(element, element);
      AvlNode<E> newRoot = new AvlNode<>(element, occurrences);
      successor(header, newRoot, header);
      rootReference.checkAndSet(root, newRoot);
      return 0;
    }
    int[] result = new int[1]; // used as a mutable int reference to hold result
    AvlNode<E> newRoot = root.add(comparator(), element, occurrences, result);
    rootReference.checkAndSet(root, newRoot);
    return result[0];
  }

  @CanIgnoreReturnValue
  @Override
  public int remove(@Nullable Object element, int occurrences) {
    checkNonnegative(occurrences, "occurrences");
    if (occurrences == 0) {
      return count(element);
    }
    AvlNode<E> root = rootReference.get();
    int[] result = new int[1]; // used as a mutable int reference to hold result
    AvlNode<E> newRoot;
    try {
      @SuppressWarnings("unchecked")
      E e = (E) element;
      if (!range.contains(e) || root == null) {
        return 0;
      }
      newRoot = root.remove(comparator(), e, occurrences, result);
    } catch (ClassCastException | NullPointerException e) {
      return 0;
    }
    rootReference.checkAndSet(root, newRoot);
    return result[0];
  }

  @CanIgnoreReturnValue
  @Override
  public int setCount(E element, int count) {
    checkNonnegative(count, "count");
    if (!range.contains(element)) {
      checkArgument(count == 0);
      return 0;
    }

    AvlNode<E> root = rootReference.get();
    if (root == null) {
      if (count > 0) {
        add(element, count);
      }
      return 0;
    }
    int[] result = new int[1]; // used as a mutable int reference to hold result
    AvlNode<E> newRoot = root.setCount(comparator(), element, count, result);
    rootReference.checkAndSet(root, newRoot);
    return result[0];
  }

  @CanIgnoreReturnValue
  @Override
  public boolean setCount(E element, int oldCount, int newCount) {
    checkNonnegative(newCount, "newCount");
    checkNonnegative(oldCount, "oldCount");
    checkArgument(range.contains(element));

    AvlNode<E> root = rootReference.get();
    if (root == null) {
      if (oldCount == 0) {
        if (newCount > 0) {
          add(element, newCount);
        }
        return true;
      } else {
        return false;
      }
    }
    int[] result = new int[1]; // used as a mutable int reference to hold result
    AvlNode<E> newRoot = root.setCount(comparator(), element, oldCount, newCount, result);
    rootReference.checkAndSet(root, newRoot);
    return result[0] == oldCount;
  }

  @Override
  public void clear() {
    if (!range.hasLowerBound() && !range.hasUpperBound()) {
      // We can do this in O(n) rather than removing one by one, which could force rebalancing.
      for (AvlNode<E> current = header.succ(); current != header; ) {
        AvlNode<E> next = current.succ();

        current.elemCount = 0;
        // Also clear these fields so that one deleted Entry doesn't retain all elements.
        current.left = null;
        current.right = null;
        current.pred = null;
        current.succ = null;

        current = next;
      }
      successor(header, header);
      rootReference.clear();
    } else {
      // TODO(cpovirk): Perhaps we can optimize in this case, too?
      Iterators.clear(entryIterator());
    }
  }

  private Entry<E> wrapEntry(final AvlNode<E> baseEntry) {
    return new Multisets.AbstractEntry<E>() {
      @Override
      public E getElement() {
        return baseEntry.getElement();
      }

      @Override
      public int getCount() {
        int result = baseEntry.getCount();
        if (result == 0) {
          return count(getElement());
        } else {
          return result;
        }
      }
    };
  }

  /** Returns the first node in the tree that is in range. */
  private @Nullable AvlNode<E> firstNode() {
    AvlNode<E> root = rootReference.get();
    if (root == null) {
      return null;
    }
    AvlNode<E> node;
    if (range.hasLowerBound()) {
      // The cast is safe because of the hasLowerBound check.
      E endpoint = uncheckedCastNullableTToT(range.getLowerEndpoint());
      node = root.ceiling(comparator(), endpoint);
      if (node == null) {
        return null;
      }
      if (range.getLowerBoundType() == BoundType.OPEN
          && comparator().compare(endpoint, node.getElement()) == 0) {
        node = node.succ();
      }
    } else {
      node = header.succ();
    }
    return (node == header || !range.contains(node.getElement())) ? null : node;
  }

  private @Nullable AvlNode<E> lastNode() {
    AvlNode<E> root = rootReference.get();
    if (root == null) {
      return null;
    }
    AvlNode<E> node;
    if (range.hasUpperBound()) {
      // The cast is safe because of the hasUpperBound check.
      E endpoint = uncheckedCastNullableTToT(range.getUpperEndpoint());
      node = root.floor(comparator(), endpoint);
      if (node == null) {
        return null;
      }
      if (range.getUpperBoundType() == BoundType.OPEN
          && comparator().compare(endpoint, node.getElement()) == 0) {
        node = node.pred();
      }
    } else {
      node = header.pred();
    }
    return (node == header || !range.contains(node.getElement())) ? null : node;
  }

  @Override
  Iterator<E> elementIterator() {
    return Multisets.elementIterator(entryIterator());
  }

  @Override
  Iterator<Entry<E>> entryIterator() {
    return new Iterator<Entry<E>>() {
      @Nullable AvlNode<E> current = firstNode();
      @Nullable Entry<E> prevEntry;

      @Override
      public boolean hasNext() {
        if (current == null) {
          return false;
        } else if (range.tooHigh(current.getElement())) {
          current = null;
          return false;
        } else {
          return true;
        }
      }

      @Override
      public Entry<E> next() {
        if (!hasNext()) {
          throw new NoSuchElementException();
        }
        // requireNonNull is safe because current is only nulled out after iteration is complete.
        Entry<E> result = wrapEntry(requireNonNull(current));
        prevEntry = result;
        if (current.succ() == header) {
          current = null;
        } else {
          current = current.succ();
        }
        return result;
      }

      @Override
      public void remove() {
        checkState(prevEntry != null, "no calls to next() since the last call to remove()");
        setCount(prevEntry.getElement(), 0);
        prevEntry = null;
      }
    };
  }

  @Override
  Iterator<Entry<E>> descendingEntryIterator() {
    return new Iterator<Entry<E>>() {
      @Nullable AvlNode<E> current = lastNode();
      @Nullable Entry<E> prevEntry = null;

      @Override
      public boolean hasNext() {
        if (current == null) {
          return false;
        } else if (range.tooLow(current.getElement())) {
          current = null;
          return false;
        } else {
          return true;
        }
      }

      @Override
      public Entry<E> next() {
        if (!hasNext()) {
          throw new NoSuchElementException();
        }
        // requireNonNull is safe because current is only nulled out after iteration is complete.
        requireNonNull(current);
        Entry<E> result = wrapEntry(current);
        prevEntry = result;
        if (current.pred() == header) {
          current = null;
        } else {
          current = current.pred();
        }
        return result;
      }

      @Override
      public void remove() {
        checkState(prevEntry != null, "no calls to next() since the last call to remove()");
        setCount(prevEntry.getElement(), 0);
        prevEntry = null;
      }
    };
  }

  @Override
  public Iterator<E> iterator() {
    return Multisets.iteratorImpl(this);
  }

  @Override
<<<<<<< HEAD
  public SortedMultiset<E> headMultiset(E upperBound, BoundType boundType) {
    return new TreeMultiset<E>(
=======
  public SortedMultiset<E> headMultiset(@ParametricNullness E upperBound, BoundType boundType) {
    return new TreeMultiset<>(
>>>>>>> 514f2127
        rootReference,
        range.intersect(GeneralRange.upTo(comparator(), upperBound, boundType)),
        header);
  }

  @Override
<<<<<<< HEAD
  public SortedMultiset<E> tailMultiset(E lowerBound, BoundType boundType) {
    return new TreeMultiset<E>(
=======
  public SortedMultiset<E> tailMultiset(@ParametricNullness E lowerBound, BoundType boundType) {
    return new TreeMultiset<>(
>>>>>>> 514f2127
        rootReference,
        range.intersect(GeneralRange.downTo(comparator(), lowerBound, boundType)),
        header);
  }

  private static final class Reference<T> {
    private @Nullable T value;

    public @Nullable T get() {
      return value;
    }

    public void checkAndSet(@Nullable T expected, @Nullable T newValue) {
      if (value != expected) {
        throw new ConcurrentModificationException();
      }
      value = newValue;
    }

    void clear() {
      value = null;
    }
  }

  private static final class AvlNode<E extends @Nullable Object> {
    /*
     * For "normal" nodes, the type of this field is `E`, not `@Nullable E` (though note that E is a
     * type that can include null, as in a TreeMultiset<@Nullable String>).
     *
     * For the header node, though, this field contains `null`, regardless of the type of the
     * multiset.
     *
     * Most code that operates on an AvlNode never operates on the header node. Such code can access
     * the elem field without a null check by calling getElement().
     */
    private final @Nullable E elem;

    // elemCount is 0 iff this node has been deleted.
    private int elemCount;

    private int distinctElements;
    private long totalCount;
    private int height;
    private @Nullable AvlNode<E> left;
    private @Nullable AvlNode<E> right;
    /*
     * pred and succ are nullable after construction, but we always call successor() to initialize
     * them immediately thereafter.
     *
     * They may be subsequently nulled out by TreeMultiset.clear(). I think that the only place that
     * we can reference a node whose fields have been cleared is inside the iterator (and presumably
     * only under concurrent modification).
     *
     * To access these fields when you know that they are not null, call the pred() and succ()
     * methods, which perform null checks before returning the fields.
     */
    private @Nullable AvlNode<E> pred;
    private @Nullable AvlNode<E> succ;

    AvlNode(E elem, int elemCount) {
      checkArgument(elemCount > 0);
      this.elem = elem;
      this.elemCount = elemCount;
      this.totalCount = elemCount;
      this.distinctElements = 1;
      this.height = 1;
      this.left = null;
      this.right = null;
    }

    /** Constructor for the header node. */
    AvlNode() {
      this.elem = null;
      this.elemCount = 1;
    }

    // For discussion of pred() and succ(), see the comment on the pred and succ fields.

    private AvlNode<E> pred() {
      return requireNonNull(pred);
    }

    private AvlNode<E> succ() {
      return requireNonNull(succ);
    }

    int count(Comparator<? super E> comparator, E e) {
      int cmp = comparator.compare(e, getElement());
      if (cmp < 0) {
        return (left == null) ? 0 : left.count(comparator, e);
      } else if (cmp > 0) {
        return (right == null) ? 0 : right.count(comparator, e);
      } else {
        return elemCount;
      }
    }

<<<<<<< HEAD
    private AvlNode<E> addRightChild(E e, int count) {
      right = new AvlNode<E>(e, count);
=======
    private AvlNode<E> addRightChild(@ParametricNullness E e, int count) {
      right = new AvlNode<>(e, count);
>>>>>>> 514f2127
      successor(this, right, succ());
      height = Math.max(2, height);
      distinctElements++;
      totalCount += count;
      return this;
    }

<<<<<<< HEAD
    private AvlNode<E> addLeftChild(E e, int count) {
      left = new AvlNode<E>(e, count);
=======
    private AvlNode<E> addLeftChild(@ParametricNullness E e, int count) {
      left = new AvlNode<>(e, count);
>>>>>>> 514f2127
      successor(pred(), left, this);
      height = Math.max(2, height);
      distinctElements++;
      totalCount += count;
      return this;
    }

    AvlNode<E> add(Comparator<? super E> comparator, E e, int count, int[] result) {
      /*
       * It speeds things up considerably to unconditionally add count to totalCount here,
       * but that destroys failure atomicity in the case of count overflow. =(
       */
      int cmp = comparator.compare(e, getElement());
      if (cmp < 0) {
        AvlNode<E> initLeft = left;
        if (initLeft == null) {
          result[0] = 0;
          return addLeftChild(e, count);
        }
        int initHeight = initLeft.height;

        left = initLeft.add(comparator, e, count, result);
        if (result[0] == 0) {
          distinctElements++;
        }
        this.totalCount += count;
        return (left.height == initHeight) ? this : rebalance();
      } else if (cmp > 0) {
        AvlNode<E> initRight = right;
        if (initRight == null) {
          result[0] = 0;
          return addRightChild(e, count);
        }
        int initHeight = initRight.height;

        right = initRight.add(comparator, e, count, result);
        if (result[0] == 0) {
          distinctElements++;
        }
        this.totalCount += count;
        return (right.height == initHeight) ? this : rebalance();
      }

      // adding count to me!  No rebalance possible.
      result[0] = elemCount;
      long resultCount = (long) elemCount + count;
      checkArgument(resultCount <= Integer.MAX_VALUE);
      this.elemCount += count;
      this.totalCount += count;
      return this;
    }

    @Nullable
    AvlNode<E> remove(Comparator<? super E> comparator, E e, int count, int[] result) {
      int cmp = comparator.compare(e, getElement());
      if (cmp < 0) {
        AvlNode<E> initLeft = left;
        if (initLeft == null) {
          result[0] = 0;
          return this;
        }

        left = initLeft.remove(comparator, e, count, result);

        if (result[0] > 0) {
          if (count >= result[0]) {
            this.distinctElements--;
            this.totalCount -= result[0];
          } else {
            this.totalCount -= count;
          }
        }
        return (result[0] == 0) ? this : rebalance();
      } else if (cmp > 0) {
        AvlNode<E> initRight = right;
        if (initRight == null) {
          result[0] = 0;
          return this;
        }

        right = initRight.remove(comparator, e, count, result);

        if (result[0] > 0) {
          if (count >= result[0]) {
            this.distinctElements--;
            this.totalCount -= result[0];
          } else {
            this.totalCount -= count;
          }
        }
        return rebalance();
      }

      // removing count from me!
      result[0] = elemCount;
      if (count >= elemCount) {
        return deleteMe();
      } else {
        this.elemCount -= count;
        this.totalCount -= count;
        return this;
      }
    }

    @Nullable
    AvlNode<E> setCount(Comparator<? super E> comparator, E e, int count, int[] result) {
      int cmp = comparator.compare(e, getElement());
      if (cmp < 0) {
        AvlNode<E> initLeft = left;
        if (initLeft == null) {
          result[0] = 0;
          return (count > 0) ? addLeftChild(e, count) : this;
        }

        left = initLeft.setCount(comparator, e, count, result);

        if (count == 0 && result[0] != 0) {
          this.distinctElements--;
        } else if (count > 0 && result[0] == 0) {
          this.distinctElements++;
        }

        this.totalCount += count - result[0];
        return rebalance();
      } else if (cmp > 0) {
        AvlNode<E> initRight = right;
        if (initRight == null) {
          result[0] = 0;
          return (count > 0) ? addRightChild(e, count) : this;
        }

        right = initRight.setCount(comparator, e, count, result);

        if (count == 0 && result[0] != 0) {
          this.distinctElements--;
        } else if (count > 0 && result[0] == 0) {
          this.distinctElements++;
        }

        this.totalCount += count - result[0];
        return rebalance();
      }

      // setting my count
      result[0] = elemCount;
      if (count == 0) {
        return deleteMe();
      }
      this.totalCount += count - elemCount;
      this.elemCount = count;
      return this;
    }

    @Nullable
    AvlNode<E> setCount(
        Comparator<? super E> comparator, E e, int expectedCount, int newCount, int[] result) {
      int cmp = comparator.compare(e, getElement());
      if (cmp < 0) {
        AvlNode<E> initLeft = left;
        if (initLeft == null) {
          result[0] = 0;
          if (expectedCount == 0 && newCount > 0) {
            return addLeftChild(e, newCount);
          }
          return this;
        }

        left = initLeft.setCount(comparator, e, expectedCount, newCount, result);

        if (result[0] == expectedCount) {
          if (newCount == 0 && result[0] != 0) {
            this.distinctElements--;
          } else if (newCount > 0 && result[0] == 0) {
            this.distinctElements++;
          }
          this.totalCount += newCount - result[0];
        }
        return rebalance();
      } else if (cmp > 0) {
        AvlNode<E> initRight = right;
        if (initRight == null) {
          result[0] = 0;
          if (expectedCount == 0 && newCount > 0) {
            return addRightChild(e, newCount);
          }
          return this;
        }

        right = initRight.setCount(comparator, e, expectedCount, newCount, result);

        if (result[0] == expectedCount) {
          if (newCount == 0 && result[0] != 0) {
            this.distinctElements--;
          } else if (newCount > 0 && result[0] == 0) {
            this.distinctElements++;
          }
          this.totalCount += newCount - result[0];
        }
        return rebalance();
      }

      // setting my count
      result[0] = elemCount;
      if (expectedCount == elemCount) {
        if (newCount == 0) {
          return deleteMe();
        }
        this.totalCount += newCount - elemCount;
        this.elemCount = newCount;
      }
      return this;
    }

    private @Nullable AvlNode<E> deleteMe() {
      int oldElemCount = this.elemCount;
      this.elemCount = 0;
      successor(pred(), succ());
      if (left == null) {
        return right;
      } else if (right == null) {
        return left;
      } else if (left.height >= right.height) {
        AvlNode<E> newTop = pred();
        // newTop is the maximum node in my left subtree
        newTop.left = left.removeMax(newTop);
        newTop.right = right;
        newTop.distinctElements = distinctElements - 1;
        newTop.totalCount = totalCount - oldElemCount;
        return newTop.rebalance();
      } else {
        AvlNode<E> newTop = succ();
        newTop.right = right.removeMin(newTop);
        newTop.left = left;
        newTop.distinctElements = distinctElements - 1;
        newTop.totalCount = totalCount - oldElemCount;
        return newTop.rebalance();
      }
    }

    // Removes the minimum node from this subtree to be reused elsewhere
    private @Nullable AvlNode<E> removeMin(AvlNode<E> node) {
      if (left == null) {
        return right;
      } else {
        left = left.removeMin(node);
        distinctElements--;
        totalCount -= node.elemCount;
        return rebalance();
      }
    }

    // Removes the maximum node from this subtree to be reused elsewhere
    private @Nullable AvlNode<E> removeMax(AvlNode<E> node) {
      if (right == null) {
        return left;
      } else {
        right = right.removeMax(node);
        distinctElements--;
        totalCount -= node.elemCount;
        return rebalance();
      }
    }

    private void recomputeMultiset() {
      this.distinctElements =
          1 + TreeMultiset.distinctElements(left) + TreeMultiset.distinctElements(right);
      this.totalCount = elemCount + totalCount(left) + totalCount(right);
    }

    private void recomputeHeight() {
      this.height = 1 + Math.max(height(left), height(right));
    }

    private void recompute() {
      recomputeMultiset();
      recomputeHeight();
    }

    private AvlNode<E> rebalance() {
      switch (balanceFactor()) {
        case -2:
          // requireNonNull is safe because right must exist in order to get a negative factor.
          requireNonNull(right);
          if (right.balanceFactor() > 0) {
            right = right.rotateRight();
          }
          return rotateLeft();
        case 2:
          // requireNonNull is safe because left must exist in order to get a positive factor.
          requireNonNull(left);
          if (left.balanceFactor() < 0) {
            left = left.rotateLeft();
          }
          return rotateRight();
        default:
          recomputeHeight();
          return this;
      }
    }

    private int balanceFactor() {
      return height(left) - height(right);
    }

    private AvlNode<E> rotateLeft() {
      checkState(right != null);
      AvlNode<E> newTop = right;
      this.right = newTop.left;
      newTop.left = this;
      newTop.totalCount = this.totalCount;
      newTop.distinctElements = this.distinctElements;
      this.recompute();
      newTop.recomputeHeight();
      return newTop;
    }

    private AvlNode<E> rotateRight() {
      checkState(left != null);
      AvlNode<E> newTop = left;
      this.left = newTop.right;
      newTop.right = this;
      newTop.totalCount = this.totalCount;
      newTop.distinctElements = this.distinctElements;
      this.recompute();
      newTop.recomputeHeight();
      return newTop;
    }

    private static long totalCount(@Nullable AvlNode<?> node) {
      return (node == null) ? 0 : node.totalCount;
    }

    private static int height(@Nullable AvlNode<?> node) {
      return (node == null) ? 0 : node.height;
    }

    private @Nullable AvlNode<E> ceiling(Comparator<? super E> comparator, E e) {
      int cmp = comparator.compare(e, getElement());
      if (cmp < 0) {
        return (left == null) ? this : MoreObjects.firstNonNull(left.ceiling(comparator, e), this);
      } else if (cmp == 0) {
        return this;
      } else {
        return (right == null) ? null : right.ceiling(comparator, e);
      }
    }

    private @Nullable AvlNode<E> floor(Comparator<? super E> comparator, E e) {
      int cmp = comparator.compare(e, getElement());
      if (cmp > 0) {
        return (right == null) ? this : MoreObjects.firstNonNull(right.floor(comparator, e), this);
      } else if (cmp == 0) {
        return this;
      } else {
        return (left == null) ? null : left.floor(comparator, e);
      }
    }

    E getElement() {
      // For discussion of this cast, see the comment on the elem field.
      return uncheckedCastNullableTToT(elem);
    }

    int getCount() {
      return elemCount;
    }

    @Override
    public String toString() {
      return Multisets.immutableEntry(getElement(), getCount()).toString();
    }
  }

  private static <T extends @Nullable Object> void successor(AvlNode<T> a, AvlNode<T> b) {
    a.succ = b;
    b.pred = a;
  }

  private static <T extends @Nullable Object> void successor(
      AvlNode<T> a, AvlNode<T> b, AvlNode<T> c) {
    successor(a, b);
    successor(b, c);
  }

  /*
   * TODO(jlevy): Decide whether entrySet() should return entries with an equals() method that
   * calls the comparator to compare the two keys. If that change is made,
   * AbstractMultiset.equals() can simply check whether two multisets have equal entry sets.
   */

  /**
   * @serialData the comparator, the number of distinct elements, the first element, its count, the
   *     second element, its count, and so on
   */
  @J2ktIncompatible
  @GwtIncompatible // java.io.ObjectOutputStream
  private void writeObject(ObjectOutputStream stream) throws IOException {
    stream.defaultWriteObject();
    stream.writeObject(elementSet().comparator());
    Serialization.writeMultiset(this, stream);
  }

  @J2ktIncompatible
  @GwtIncompatible // java.io.ObjectInputStream
  private void readObject(ObjectInputStream stream) throws IOException, ClassNotFoundException {
    stream.defaultReadObject();
    @SuppressWarnings("unchecked")
    // reading data stored by writeObject
    Comparator<? super E> comparator = (Comparator<? super E>) requireNonNull(stream.readObject());
    Serialization.getFieldSetter(AbstractSortedMultiset.class, "comparator").set(this, comparator);
    Serialization.getFieldSetter(TreeMultiset.class, "range")
        .set(this, GeneralRange.all(comparator));
    Serialization.getFieldSetter(TreeMultiset.class, "rootReference")
        .set(this, new Reference<AvlNode<E>>());
    AvlNode<E> header = new AvlNode<>();
    Serialization.getFieldSetter(TreeMultiset.class, "header").set(this, header);
    successor(header, header);
    Serialization.populateMultiset(this, stream);
  }

  @GwtIncompatible // not needed in emulated source
  @J2ktIncompatible
  private static final long serialVersionUID = 1;
}<|MERGE_RESOLUTION|>--- conflicted
+++ resolved
@@ -535,26 +535,16 @@
   }
 
   @Override
-<<<<<<< HEAD
   public SortedMultiset<E> headMultiset(E upperBound, BoundType boundType) {
-    return new TreeMultiset<E>(
-=======
-  public SortedMultiset<E> headMultiset(@ParametricNullness E upperBound, BoundType boundType) {
     return new TreeMultiset<>(
->>>>>>> 514f2127
         rootReference,
         range.intersect(GeneralRange.upTo(comparator(), upperBound, boundType)),
         header);
   }
 
   @Override
-<<<<<<< HEAD
   public SortedMultiset<E> tailMultiset(E lowerBound, BoundType boundType) {
-    return new TreeMultiset<E>(
-=======
-  public SortedMultiset<E> tailMultiset(@ParametricNullness E lowerBound, BoundType boundType) {
     return new TreeMultiset<>(
->>>>>>> 514f2127
         rootReference,
         range.intersect(GeneralRange.downTo(comparator(), lowerBound, boundType)),
         header);
@@ -652,13 +642,8 @@
       }
     }
 
-<<<<<<< HEAD
     private AvlNode<E> addRightChild(E e, int count) {
-      right = new AvlNode<E>(e, count);
-=======
-    private AvlNode<E> addRightChild(@ParametricNullness E e, int count) {
       right = new AvlNode<>(e, count);
->>>>>>> 514f2127
       successor(this, right, succ());
       height = Math.max(2, height);
       distinctElements++;
@@ -666,13 +651,8 @@
       return this;
     }
 
-<<<<<<< HEAD
     private AvlNode<E> addLeftChild(E e, int count) {
-      left = new AvlNode<E>(e, count);
-=======
-    private AvlNode<E> addLeftChild(@ParametricNullness E e, int count) {
       left = new AvlNode<>(e, count);
->>>>>>> 514f2127
       successor(pred(), left, this);
       height = Math.max(2, height);
       distinctElements++;
@@ -725,8 +705,7 @@
       return this;
     }
 
-    @Nullable
-    AvlNode<E> remove(Comparator<? super E> comparator, E e, int count, int[] result) {
+    @Nullable AvlNode<E> remove(Comparator<? super E> comparator, E e, int count, int[] result) {
       int cmp = comparator.compare(e, getElement());
       if (cmp < 0) {
         AvlNode<E> initLeft = left;
@@ -777,8 +756,7 @@
       }
     }
 
-    @Nullable
-    AvlNode<E> setCount(Comparator<? super E> comparator, E e, int count, int[] result) {
+    @Nullable AvlNode<E> setCount(Comparator<? super E> comparator, E e, int count, int[] result) {
       int cmp = comparator.compare(e, getElement());
       if (cmp < 0) {
         AvlNode<E> initLeft = left;
@@ -826,8 +804,7 @@
       return this;
     }
 
-    @Nullable
-    AvlNode<E> setCount(
+    @Nullable AvlNode<E> setCount(
         Comparator<? super E> comparator, E e, int expectedCount, int newCount, int[] result) {
       int cmp = comparator.compare(e, getElement());
       if (cmp < 0) {
