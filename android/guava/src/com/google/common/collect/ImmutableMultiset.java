--- conflicted
+++ resolved
@@ -33,16 +33,11 @@
 import java.util.Collection;
 import java.util.Iterator;
 import java.util.Set;
-<<<<<<< HEAD
-import org.jspecify.annotations.NullMarked;
-import org.jspecify.annotations.Nullable;
-=======
 import java.util.function.Function;
 import java.util.function.ToIntFunction;
 import java.util.stream.Collector;
-import javax.annotation.CheckForNull;
-import org.checkerframework.checker.nullness.qual.Nullable;
->>>>>>> 514f2127
+import org.jspecify.annotations.NullMarked;
+import org.jspecify.annotations.Nullable;
 
 /**
  * A {@link Multiset} whose contents will never change, with many other important properties
@@ -487,6 +482,7 @@
      * modifications, or we'll modify the already-built ImmutableMultiset.
      */
     boolean buildInvoked = false;
+
     /**
      * In the event of a setCount(elem, 0) call, we may need to remove elements, which destroys the
      * insertion order property of ObjectCountHashMap. In that event, we need to convert to a
