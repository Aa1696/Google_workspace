--- conflicted
+++ resolved
@@ -42,12 +42,7 @@
  * @author Kevin Bourrillion
  * @author Jared Levy
  */
-<<<<<<< HEAD
 @NullMarked
-@J2ktIncompatible // TODO(b/278877942): Enable
-=======
-@ElementTypesAreNonnullByDefault
->>>>>>> 514f2127
 @SuppressWarnings("LenientFormatStringValidation") // Intentional for testing
 @GwtCompatible(emulated = true)
 public class PreconditionsTest extends TestCase {
