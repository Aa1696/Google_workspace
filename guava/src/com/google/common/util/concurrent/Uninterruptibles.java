--- conflicted
+++ resolved
@@ -271,15 +271,9 @@
   @CanIgnoreReturnValue
   @GwtIncompatible // java.time.Duration
   @Beta
-<<<<<<< HEAD
   public static <V extends @Nullable Object> V getUninterruptibly(
       Future<V> future, Duration timeout) throws ExecutionException, TimeoutException {
-    return getUninterruptibly(future, saturatedToNanos(timeout), TimeUnit.NANOSECONDS);
-=======
-  public static <V> V getUninterruptibly(Future<V> future, Duration timeout)
-      throws ExecutionException, TimeoutException {
     return getUninterruptibly(future, toNanosSaturated(timeout), TimeUnit.NANOSECONDS);
->>>>>>> e71bcee7
   }
 
   /**
