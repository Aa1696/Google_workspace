--- conflicted
+++ resolved
@@ -59,12 +59,8 @@
  * @since 11.0
  */
 @GwtCompatible
-<<<<<<< HEAD
+@J2ktIncompatible
 @NullMarked
-=======
-@J2ktIncompatible
-@ElementTypesAreNonnullByDefault
->>>>>>> 7d9fac21
 public final class AtomicLongMap<K> implements Serializable {
   private final ConcurrentHashMap<K, Long> map;
 
