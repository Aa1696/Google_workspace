/*
 * Copyright (C) 2012 The Guava Authors
 *
 * Licensed under the Apache License, Version 2.0 (the "License"); you may not use this file except
 * in compliance with the License. You may obtain a copy of the License at
 *
 * http://www.apache.org/licenses/LICENSE-2.0
 *
 * Unless required by applicable law or agreed to in writing, software distributed under the License
 * is distributed on an "AS IS" BASIS, WITHOUT WARRANTIES OR CONDITIONS OF ANY KIND, either express
 * or implied. See the License for the specific language governing permissions and limitations under
 * the License.
 */

package com.google.common.util.concurrent;

import static com.google.common.base.Preconditions.checkArgument;
import static com.google.common.base.Preconditions.checkNotNull;
import static com.google.common.util.concurrent.Internal.toNanosSaturated;
import static java.lang.Math.max;
import static java.util.concurrent.TimeUnit.MICROSECONDS;
import static java.util.concurrent.TimeUnit.SECONDS;

import com.google.common.annotations.Beta;
import com.google.common.annotations.GwtIncompatible;
import com.google.common.annotations.VisibleForTesting;
import com.google.common.base.Stopwatch;
import com.google.common.util.concurrent.SmoothRateLimiter.SmoothBursty;
import com.google.common.util.concurrent.SmoothRateLimiter.SmoothWarmingUp;
import com.google.errorprone.annotations.CanIgnoreReturnValue;
import java.time.Duration;
import java.util.Locale;
import java.util.concurrent.TimeUnit;
<<<<<<< HEAD
import org.checkerframework.checker.nullness.qual.Nullable;
=======
>>>>>>> e71bcee7

/**
 * A rate limiter. Conceptually, a rate limiter distributes permits at a configurable rate. Each
 * {@link #acquire()} blocks if necessary until a permit is available, and then takes it. Once
 * acquired, permits need not be released.
 *
 * <p>{@code RateLimiter} is safe for concurrent use: It will restrict the total rate of calls from
 * all threads. Note, however, that it does not guarantee fairness.
 *
 * <p>Rate limiters are often used to restrict the rate at which some physical or logical resource
 * is accessed. This is in contrast to {@link java.util.concurrent.Semaphore} which restricts the
 * number of concurrent accesses instead of the rate (note though that concurrency and rate are
 * closely related, e.g. see <a href="http://en.wikipedia.org/wiki/Little%27s_law">Little's
 * Law</a>).
 *
 * <p>A {@code RateLimiter} is defined primarily by the rate at which permits are issued. Absent
 * additional configuration, permits will be distributed at a fixed rate, defined in terms of
 * permits per second. Permits will be distributed smoothly, with the delay between individual
 * permits being adjusted to ensure that the configured rate is maintained.
 *
 * <p>It is possible to configure a {@code RateLimiter} to have a warmup period during which time
 * the permits issued each second steadily increases until it hits the stable rate.
 *
 * <p>As an example, imagine that we have a list of tasks to execute, but we don't want to submit
 * more than 2 per second:
 *
 * <pre>{@code
 * final RateLimiter rateLimiter = RateLimiter.create(2.0); // rate is "2 permits per second"
 * void submitTasks(List<Runnable> tasks, Executor executor) {
 *   for (Runnable task : tasks) {
 *     rateLimiter.acquire(); // may wait
 *     executor.execute(task);
 *   }
 * }
 * }</pre>
 *
 * <p>As another example, imagine that we produce a stream of data, and we want to cap it at 5kb per
 * second. This could be accomplished by requiring a permit per byte, and specifying a rate of 5000
 * permits per second:
 *
 * <pre>{@code
 * final RateLimiter rateLimiter = RateLimiter.create(5000.0); // rate = 5000 permits per second
 * void submitPacket(byte[] packet) {
 *   rateLimiter.acquire(packet.length);
 *   networkService.send(packet);
 * }
 * }</pre>
 *
 * <p>It is important to note that the number of permits requested <i>never</i> affects the
 * throttling of the request itself (an invocation to {@code acquire(1)} and an invocation to {@code
 * acquire(1000)} will result in exactly the same throttling, if any), but it affects the throttling
 * of the <i>next</i> request. I.e., if an expensive task arrives at an idle RateLimiter, it will be
 * granted immediately, but it is the <i>next</i> request that will experience extra throttling,
 * thus paying for the cost of the expensive task.
 *
 * @author Dimitris Andreou
 * @since 13.0
 */
// TODO(user): switch to nano precision. A natural unit of cost is "bytes", and a micro precision
// would mean a maximum rate of "1MB/s", which might be small in some cases.
@Beta
@GwtIncompatible
public abstract class RateLimiter {
  /**
   * Creates a {@code RateLimiter} with the specified stable throughput, given as "permits per
   * second" (commonly referred to as <i>QPS</i>, queries per second).
   *
   * <p>The returned {@code RateLimiter} ensures that on average no more than {@code
   * permitsPerSecond} are issued during any given second, with sustained requests being smoothly
   * spread over each second. When the incoming request rate exceeds {@code permitsPerSecond} the
   * rate limiter will release one permit every {@code (1.0 / permitsPerSecond)} seconds. When the
   * rate limiter is unused, bursts of up to {@code permitsPerSecond} permits will be allowed, with
   * subsequent requests being smoothly limited at the stable rate of {@code permitsPerSecond}.
   *
   * @param permitsPerSecond the rate of the returned {@code RateLimiter}, measured in how many
   *     permits become available per second
   * @throws IllegalArgumentException if {@code permitsPerSecond} is negative or zero
   */
  // TODO(user): "This is equivalent to
  // {@code createWithCapacity(permitsPerSecond, 1, TimeUnit.SECONDS)}".
  public static RateLimiter create(double permitsPerSecond) {
    /*
     * The default RateLimiter configuration can save the unused permits of up to one second. This
     * is to avoid unnecessary stalls in situations like this: A RateLimiter of 1qps, and 4 threads,
     * all calling acquire() at these moments:
     *
     * T0 at 0 seconds
     * T1 at 1.05 seconds
     * T2 at 2 seconds
     * T3 at 3 seconds
     *
     * Due to the slight delay of T1, T2 would have to sleep till 2.05 seconds, and T3 would also
     * have to sleep till 3.05 seconds.
     */
    return create(permitsPerSecond, SleepingStopwatch.createFromSystemTimer());
  }

  @VisibleForTesting
  static RateLimiter create(double permitsPerSecond, SleepingStopwatch stopwatch) {
    RateLimiter rateLimiter = new SmoothBursty(stopwatch, 1.0 /* maxBurstSeconds */);
    rateLimiter.setRate(permitsPerSecond);
    return rateLimiter;
  }

  /**
   * Creates a {@code RateLimiter} with the specified stable throughput, given as "permits per
   * second" (commonly referred to as <i>QPS</i>, queries per second), and a <i>warmup period</i>,
   * during which the {@code RateLimiter} smoothly ramps up its rate, until it reaches its maximum
   * rate at the end of the period (as long as there are enough requests to saturate it). Similarly,
   * if the {@code RateLimiter} is left <i>unused</i> for a duration of {@code warmupPeriod}, it
   * will gradually return to its "cold" state, i.e. it will go through the same warming up process
   * as when it was first created.
   *
   * <p>The returned {@code RateLimiter} is intended for cases where the resource that actually
   * fulfills the requests (e.g., a remote server) needs "warmup" time, rather than being
   * immediately accessed at the stable (maximum) rate.
   *
   * <p>The returned {@code RateLimiter} starts in a "cold" state (i.e. the warmup period will
   * follow), and if it is left unused for long enough, it will return to that state.
   *
   * @param permitsPerSecond the rate of the returned {@code RateLimiter}, measured in how many
   *     permits become available per second
   * @param warmupPeriod the duration of the period where the {@code RateLimiter} ramps up its rate,
   *     before reaching its stable (maximum) rate
   * @throws IllegalArgumentException if {@code permitsPerSecond} is negative or zero or {@code
   *     warmupPeriod} is negative
   * @since 28.0
   */
  public static RateLimiter create(double permitsPerSecond, Duration warmupPeriod) {
    return create(permitsPerSecond, toNanosSaturated(warmupPeriod), TimeUnit.NANOSECONDS);
  }

  /**
   * Creates a {@code RateLimiter} with the specified stable throughput, given as "permits per
   * second" (commonly referred to as <i>QPS</i>, queries per second), and a <i>warmup period</i>,
   * during which the {@code RateLimiter} smoothly ramps up its rate, until it reaches its maximum
   * rate at the end of the period (as long as there are enough requests to saturate it). Similarly,
   * if the {@code RateLimiter} is left <i>unused</i> for a duration of {@code warmupPeriod}, it
   * will gradually return to its "cold" state, i.e. it will go through the same warming up process
   * as when it was first created.
   *
   * <p>The returned {@code RateLimiter} is intended for cases where the resource that actually
   * fulfills the requests (e.g., a remote server) needs "warmup" time, rather than being
   * immediately accessed at the stable (maximum) rate.
   *
   * <p>The returned {@code RateLimiter} starts in a "cold" state (i.e. the warmup period will
   * follow), and if it is left unused for long enough, it will return to that state.
   *
   * @param permitsPerSecond the rate of the returned {@code RateLimiter}, measured in how many
   *     permits become available per second
   * @param warmupPeriod the duration of the period where the {@code RateLimiter} ramps up its rate,
   *     before reaching its stable (maximum) rate
   * @param unit the time unit of the warmupPeriod argument
   * @throws IllegalArgumentException if {@code permitsPerSecond} is negative or zero or {@code
   *     warmupPeriod} is negative
   */
  @SuppressWarnings("GoodTime") // should accept a java.time.Duration
  public static RateLimiter create(double permitsPerSecond, long warmupPeriod, TimeUnit unit) {
    checkArgument(warmupPeriod >= 0, "warmupPeriod must not be negative: %s", warmupPeriod);
    return create(
        permitsPerSecond, warmupPeriod, unit, 3.0, SleepingStopwatch.createFromSystemTimer());
  }

  @VisibleForTesting
  static RateLimiter create(
      double permitsPerSecond,
      long warmupPeriod,
      TimeUnit unit,
      double coldFactor,
      SleepingStopwatch stopwatch) {
    RateLimiter rateLimiter = new SmoothWarmingUp(stopwatch, warmupPeriod, unit, coldFactor);
    rateLimiter.setRate(permitsPerSecond);
    return rateLimiter;
  }

  /**
   * The underlying timer; used both to measure elapsed time and sleep as necessary. A separate
   * object to facilitate testing.
   */
  private final SleepingStopwatch stopwatch;

  // Can't be initialized in the constructor because mocks don't call the constructor.
<<<<<<< HEAD
  @Nullable private volatile Object mutexDoNotUseDirectly;
=======
  private volatile Object mutexDoNotUseDirectly;
>>>>>>> e71bcee7

  private Object mutex() {
    Object mutex = mutexDoNotUseDirectly;
    if (mutex == null) {
      synchronized (this) {
        mutex = mutexDoNotUseDirectly;
        if (mutex == null) {
          mutexDoNotUseDirectly = mutex = new Object();
        }
      }
    }
    return mutex;
  }

  RateLimiter(SleepingStopwatch stopwatch) {
    this.stopwatch = checkNotNull(stopwatch);
  }

  /**
   * Updates the stable rate of this {@code RateLimiter}, that is, the {@code permitsPerSecond}
   * argument provided in the factory method that constructed the {@code RateLimiter}. Currently
   * throttled threads will <b>not</b> be awakened as a result of this invocation, thus they do not
   * observe the new rate; only subsequent requests will.
   *
   * <p>Note though that, since each request repays (by waiting, if necessary) the cost of the
   * <i>previous</i> request, this means that the very next request after an invocation to {@code
   * setRate} will not be affected by the new rate; it will pay the cost of the previous request,
   * which is in terms of the previous rate.
   *
   * <p>The behavior of the {@code RateLimiter} is not modified in any other way, e.g. if the {@code
   * RateLimiter} was configured with a warmup period of 20 seconds, it still has a warmup period of
   * 20 seconds after this method invocation.
   *
   * @param permitsPerSecond the new stable rate of this {@code RateLimiter}
   * @throws IllegalArgumentException if {@code permitsPerSecond} is negative or zero
   */
  public final void setRate(double permitsPerSecond) {
    checkArgument(
        permitsPerSecond > 0.0 && !Double.isNaN(permitsPerSecond), "rate must be positive");
    synchronized (mutex()) {
      doSetRate(permitsPerSecond, stopwatch.readMicros());
    }
  }

  abstract void doSetRate(double permitsPerSecond, long nowMicros);

  /**
   * Returns the stable rate (as {@code permits per seconds}) with which this {@code RateLimiter} is
   * configured with. The initial value of this is the same as the {@code permitsPerSecond} argument
   * passed in the factory method that produced this {@code RateLimiter}, and it is only updated
   * after invocations to {@linkplain #setRate}.
   */
  public final double getRate() {
    synchronized (mutex()) {
      return doGetRate();
    }
  }

  abstract double doGetRate();

  /**
   * Acquires a single permit from this {@code RateLimiter}, blocking until the request can be
   * granted. Tells the amount of time slept, if any.
   *
   * <p>This method is equivalent to {@code acquire(1)}.
   *
   * @return time spent sleeping to enforce rate, in seconds; 0.0 if not rate-limited
   * @since 16.0 (present in 13.0 with {@code void} return type})
   */
  @CanIgnoreReturnValue
  public double acquire() {
    return acquire(1);
  }

  /**
   * Acquires the given number of permits from this {@code RateLimiter}, blocking until the request
   * can be granted. Tells the amount of time slept, if any.
   *
   * @param permits the number of permits to acquire
   * @return time spent sleeping to enforce rate, in seconds; 0.0 if not rate-limited
   * @throws IllegalArgumentException if the requested number of permits is negative or zero
   * @since 16.0 (present in 13.0 with {@code void} return type})
   */
  @CanIgnoreReturnValue
  public double acquire(int permits) {
    long microsToWait = reserve(permits);
    stopwatch.sleepMicrosUninterruptibly(microsToWait);
    return 1.0 * microsToWait / SECONDS.toMicros(1L);
  }

  /**
   * Reserves the given number of permits from this {@code RateLimiter} for future use, returning
   * the number of microseconds until the reservation can be consumed.
   *
   * @return time in microseconds to wait until the resource can be acquired, never negative
   */
  final long reserve(int permits) {
    checkPermits(permits);
    synchronized (mutex()) {
      return reserveAndGetWaitLength(permits, stopwatch.readMicros());
    }
  }

  /**
   * Acquires a permit from this {@code RateLimiter} if it can be obtained without exceeding the
   * specified {@code timeout}, or returns {@code false} immediately (without waiting) if the permit
   * would not have been granted before the timeout expired.
   *
   * <p>This method is equivalent to {@code tryAcquire(1, timeout)}.
   *
   * @param timeout the maximum time to wait for the permit. Negative values are treated as zero.
   * @return {@code true} if the permit was acquired, {@code false} otherwise
   * @throws IllegalArgumentException if the requested number of permits is negative or zero
   * @since 28.0
   */
  public boolean tryAcquire(Duration timeout) {
    return tryAcquire(1, toNanosSaturated(timeout), TimeUnit.NANOSECONDS);
  }

  /**
   * Acquires a permit from this {@code RateLimiter} if it can be obtained without exceeding the
   * specified {@code timeout}, or returns {@code false} immediately (without waiting) if the permit
   * would not have been granted before the timeout expired.
   *
   * <p>This method is equivalent to {@code tryAcquire(1, timeout, unit)}.
   *
   * @param timeout the maximum time to wait for the permit. Negative values are treated as zero.
   * @param unit the time unit of the timeout argument
   * @return {@code true} if the permit was acquired, {@code false} otherwise
   * @throws IllegalArgumentException if the requested number of permits is negative or zero
   */
  @SuppressWarnings("GoodTime") // should accept a java.time.Duration
  public boolean tryAcquire(long timeout, TimeUnit unit) {
    return tryAcquire(1, timeout, unit);
  }

  /**
   * Acquires permits from this {@link RateLimiter} if it can be acquired immediately without delay.
   *
   * <p>This method is equivalent to {@code tryAcquire(permits, 0, anyUnit)}.
   *
   * @param permits the number of permits to acquire
   * @return {@code true} if the permits were acquired, {@code false} otherwise
   * @throws IllegalArgumentException if the requested number of permits is negative or zero
   * @since 14.0
   */
  public boolean tryAcquire(int permits) {
    return tryAcquire(permits, 0, MICROSECONDS);
  }

  /**
   * Acquires a permit from this {@link RateLimiter} if it can be acquired immediately without
   * delay.
   *
   * <p>This method is equivalent to {@code tryAcquire(1)}.
   *
   * @return {@code true} if the permit was acquired, {@code false} otherwise
   * @since 14.0
   */
  public boolean tryAcquire() {
    return tryAcquire(1, 0, MICROSECONDS);
  }

  /**
   * Acquires the given number of permits from this {@code RateLimiter} if it can be obtained
   * without exceeding the specified {@code timeout}, or returns {@code false} immediately (without
   * waiting) if the permits would not have been granted before the timeout expired.
   *
   * @param permits the number of permits to acquire
   * @param timeout the maximum time to wait for the permits. Negative values are treated as zero.
   * @return {@code true} if the permits were acquired, {@code false} otherwise
   * @throws IllegalArgumentException if the requested number of permits is negative or zero
   * @since 28.0
   */
  public boolean tryAcquire(int permits, Duration timeout) {
    return tryAcquire(permits, toNanosSaturated(timeout), TimeUnit.NANOSECONDS);
  }

  /**
   * Acquires the given number of permits from this {@code RateLimiter} if it can be obtained
   * without exceeding the specified {@code timeout}, or returns {@code false} immediately (without
   * waiting) if the permits would not have been granted before the timeout expired.
   *
   * @param permits the number of permits to acquire
   * @param timeout the maximum time to wait for the permits. Negative values are treated as zero.
   * @param unit the time unit of the timeout argument
   * @return {@code true} if the permits were acquired, {@code false} otherwise
   * @throws IllegalArgumentException if the requested number of permits is negative or zero
   */
  @SuppressWarnings("GoodTime") // should accept a java.time.Duration
  public boolean tryAcquire(int permits, long timeout, TimeUnit unit) {
    long timeoutMicros = max(unit.toMicros(timeout), 0);
    checkPermits(permits);
    long microsToWait;
    synchronized (mutex()) {
      long nowMicros = stopwatch.readMicros();
      if (!canAcquire(nowMicros, timeoutMicros)) {
        return false;
      } else {
        microsToWait = reserveAndGetWaitLength(permits, nowMicros);
      }
    }
    stopwatch.sleepMicrosUninterruptibly(microsToWait);
    return true;
  }

  private boolean canAcquire(long nowMicros, long timeoutMicros) {
    return queryEarliestAvailable(nowMicros) - timeoutMicros <= nowMicros;
  }

  /**
   * Reserves next ticket and returns the wait time that the caller must wait for.
   *
   * @return the required wait time, never negative
   */
  final long reserveAndGetWaitLength(int permits, long nowMicros) {
    long momentAvailable = reserveEarliestAvailable(permits, nowMicros);
    return max(momentAvailable - nowMicros, 0);
  }

  /**
   * Returns the earliest time that permits are available (with one caveat).
   *
   * @return the time that permits are available, or, if permits are available immediately, an
   *     arbitrary past or present time
   */
  abstract long queryEarliestAvailable(long nowMicros);

  /**
   * Reserves the requested number of permits and returns the time that those permits can be used
   * (with one caveat).
   *
   * @return the time that the permits may be used, or, if the permits may be used immediately, an
   *     arbitrary past or present time
   */
  abstract long reserveEarliestAvailable(int permits, long nowMicros);

  @Override
  public String toString() {
    return String.format(Locale.ROOT, "RateLimiter[stableRate=%3.1fqps]", getRate());
  }

  abstract static class SleepingStopwatch {
    /** Constructor for use by subclasses. */
    protected SleepingStopwatch() {}

    /*
     * We always hold the mutex when calling this. TODO(cpovirk): Is that important? Perhaps we need
     * to guarantee that each call to reserveEarliestAvailable, etc. sees a value >= the previous?
     * Also, is it OK that we don't hold the mutex when sleeping?
     */
    protected abstract long readMicros();

    protected abstract void sleepMicrosUninterruptibly(long micros);

    public static SleepingStopwatch createFromSystemTimer() {
      return new SleepingStopwatch() {
        final Stopwatch stopwatch = Stopwatch.createStarted();

        @Override
        protected long readMicros() {
          return stopwatch.elapsed(MICROSECONDS);
        }

        @Override
        protected void sleepMicrosUninterruptibly(long micros) {
          if (micros > 0) {
            Uninterruptibles.sleepUninterruptibly(micros, MICROSECONDS);
          }
        }
      };
    }
  }

  private static void checkPermits(int permits) {
    checkArgument(permits > 0, "Requested permits (%s) must be positive", permits);
  }
}<|MERGE_RESOLUTION|>--- conflicted
+++ resolved
@@ -31,10 +31,7 @@
 import java.time.Duration;
 import java.util.Locale;
 import java.util.concurrent.TimeUnit;
-<<<<<<< HEAD
 import org.checkerframework.checker.nullness.qual.Nullable;
-=======
->>>>>>> e71bcee7
 
 /**
  * A rate limiter. Conceptually, a rate limiter distributes permits at a configurable rate. Each
@@ -217,11 +214,7 @@
   private final SleepingStopwatch stopwatch;
 
   // Can't be initialized in the constructor because mocks don't call the constructor.
-<<<<<<< HEAD
-  @Nullable private volatile Object mutexDoNotUseDirectly;
-=======
-  private volatile Object mutexDoNotUseDirectly;
->>>>>>> e71bcee7
+  private volatile @Nullable Object mutexDoNotUseDirectly;
 
   private Object mutex() {
     Object mutex = mutexDoNotUseDirectly;
