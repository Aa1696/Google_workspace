--- conflicted
+++ resolved
@@ -23,13 +23,8 @@
 import java.util.concurrent.atomic.AtomicReference;
 import java.util.concurrent.locks.AbstractOwnableSynchronizer;
 import java.util.concurrent.locks.LockSupport;
-<<<<<<< HEAD
 import org.jspecify.annotations.NullMarked;
 import org.jspecify.annotations.Nullable;
-=======
-import javax.annotation.CheckForNull;
-import org.checkerframework.checker.nullness.qual.Nullable;
->>>>>>> 514f2127
 
 @GwtCompatible(emulated = true)
 @ReflectionSupport(value = ReflectionSupport.Level.FULL)
@@ -52,6 +47,7 @@
     @Override
     public void run() {}
   }
+
   // The thread executing the task publishes itself to the superclass' reference and the thread
   // interrupting sets DONE when it has finished interrupting.
   private static final Runnable DONE = new DoNothingRunnable();
@@ -239,8 +235,7 @@
     }
 
     @VisibleForTesting
-    @CheckForNull
-    Thread getOwner() {
+    @Nullable Thread getOwner() {
       return super.getExclusiveOwnerThread();
     }
 
