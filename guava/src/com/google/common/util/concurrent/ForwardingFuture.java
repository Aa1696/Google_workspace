--- conflicted
+++ resolved
@@ -22,8 +22,8 @@
 import java.util.concurrent.Future;
 import java.util.concurrent.TimeUnit;
 import java.util.concurrent.TimeoutException;
-import org.jspecify.nullness.NullMarked;
-import org.jspecify.nullness.Nullable;
+import org.jspecify.annotations.NullMarked;
+import org.jspecify.annotations.Nullable;
 
 /**
  * A {@link Future} which forwards all its method calls to another future. Subclasses should
@@ -62,21 +62,15 @@
   }
 
   @Override
-<<<<<<< HEAD
-=======
   @CanIgnoreReturnValue
   @ParametricNullness
->>>>>>> 28ee96ff
   public V get() throws InterruptedException, ExecutionException {
     return delegate().get();
   }
 
   @Override
-<<<<<<< HEAD
-=======
   @CanIgnoreReturnValue
   @ParametricNullness
->>>>>>> 28ee96ff
   public V get(long timeout, TimeUnit unit)
       throws InterruptedException, ExecutionException, TimeoutException {
     return delegate().get(timeout, unit);
