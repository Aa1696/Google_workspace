--- conflicted
+++ resolved
@@ -31,17 +31,12 @@
 
 /** Implementations of {@code Futures.transform*}. */
 @GwtCompatible
-<<<<<<< HEAD
 @NullMarked
-@SuppressWarnings("nullness") // TODO(b/147136275): Remove once our checker understands & and |.
-=======
-@ElementTypesAreNonnullByDefault
 @SuppressWarnings({
   // Whenever both tests are cheap and functional, it's faster to use &, | instead of &&, ||
   "ShortCircuitBoolean",
   "nullness", // TODO(b/147136275): Remove once our checker understands & and |.
 })
->>>>>>> 514f2127
 abstract class AbstractTransformFuture<
         I extends @Nullable Object, O extends @Nullable Object, F, T extends @Nullable Object>
     extends FluentFuture.TrustedFuture<O> implements Runnable {
@@ -67,13 +62,8 @@
    * In certain circumstances, this field might theoretically not be visible to an afterDone() call
    * triggered by cancel(). For details, see the comments on the fields of TimeoutFuture.
    */
-<<<<<<< HEAD
-  @Nullable ListenableFuture<? extends I> inputFuture;
-  @Nullable F function;
-=======
-  @CheckForNull @LazyInit ListenableFuture<? extends I> inputFuture;
-  @CheckForNull @LazyInit F function;
->>>>>>> 514f2127
+  @LazyInit @Nullable ListenableFuture<? extends I> inputFuture;
+  @LazyInit @Nullable F function;
 
   AbstractTransformFuture(ListenableFuture<? extends I> inputFuture, F function) {
     this.inputFuture = checkNotNull(inputFuture);
