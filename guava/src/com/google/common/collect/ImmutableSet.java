/*
 * Copyright (C) 2007 The Guava Authors
 *
 * Licensed under the Apache License, Version 2.0 (the "License");
 * you may not use this file except in compliance with the License.
 * You may obtain a copy of the License at
 *
 * http://www.apache.org/licenses/LICENSE-2.0
 *
 * Unless required by applicable law or agreed to in writing, software
 * distributed under the License is distributed on an "AS IS" BASIS,
 * WITHOUT WARRANTIES OR CONDITIONS OF ANY KIND, either express or implied.
 * See the License for the specific language governing permissions and
 * limitations under the License.
 */

package com.google.common.collect;

import org.checkerframework.dataflow.qual.Pure;
import org.checkerframework.framework.qual.AnnotatedFor;

import static com.google.common.base.Preconditions.checkArgument;
import static com.google.common.base.Preconditions.checkNotNull;
import static com.google.common.collect.ObjectArrays.checkElementNotNull;

import com.google.common.annotations.Beta;
import com.google.common.annotations.GwtCompatible;
import com.google.common.annotations.VisibleForTesting;
import com.google.common.primitives.Ints;
import com.google.errorprone.annotations.CanIgnoreReturnValue;
import com.google.errorprone.annotations.concurrent.LazyInit;
import com.google.j2objc.annotations.RetainedWith;
import java.io.Serializable;
import java.util.Arrays;
import java.util.Collection;
import java.util.Collections;
import java.util.EnumSet;
import java.util.Iterator;
import java.util.Set;
import java.util.SortedSet;
import java.util.Spliterator;
import java.util.function.Consumer;
import java.util.stream.Collector;
import javax.annotation.Nullable;

/**
 * A {@link Set} whose contents will never change, with many other important properties detailed at
 * {@link ImmutableCollection}.
 *
 * @since 2.0
 */
@AnnotatedFor({"nullness"})
@GwtCompatible(serializable = true, emulated = true)
/*@SuppressWarnings("serial")*/ // we're overriding default serialization
public abstract class ImmutableSet<E> extends ImmutableCollection<E> implements Set<E> {
  static final int SPLITERATOR_CHARACTERISTICS =
      ImmutableCollection.SPLITERATOR_CHARACTERISTICS | Spliterator.DISTINCT;

  /**
   * Returns a {@code Collector} that accumulates the input elements into a new
   * {@code ImmutableSet}.  Elements are added in encounter order; if the
   * elements contain duplicates (according to {@link Object#equals(Object)}),
   * only the first duplicate in encounter order will appear in the result.
   *
   * @since 21.0
   */
  @Beta
  public static <E> Collector<E, ?, ImmutableSet<E>> toImmutableSet() {
    return CollectCollectors.toImmutableSet();
  }

  /**
   * Returns the empty immutable set. Preferred over {@link Collections#emptySet} for code
   * consistency, and because the return type conveys the immutability guarantee.
   */
  /*@SuppressWarnings({"unchecked"})*/ // fully variant implementation (never actually produces any Es)
  public static <E> ImmutableSet<E> of() {
    return (ImmutableSet<E>) RegularImmutableSet.EMPTY;
  }

  /**
   * Returns an immutable set containing {@code element}. Preferred over {@link
   * Collections#singleton} for code consistency, {@code null} rejection, and because the return
   * type conveys the immutability guarantee.
   */
  public static <E> ImmutableSet<E> of(E element) {
    return new SingletonImmutableSet<E>(element);
  }

  /**
   * Returns an immutable set containing the given elements, minus duplicates, in the order each was
   * first specified. That is, if multiple elements are {@linkplain Object#equals equal}, all except
   * the first are ignored.
   */
  public static <E> ImmutableSet<E> of(E e1, E e2) {
    return construct(2, e1, e2);
  }

  /**
   * Returns an immutable set containing the given elements, minus duplicates, in the order each was
   * first specified. That is, if multiple elements are {@linkplain Object#equals equal}, all except
   * the first are ignored.
   */
  public static <E> ImmutableSet<E> of(E e1, E e2, E e3) {
    return construct(3, e1, e2, e3);
  }

  /**
   * Returns an immutable set containing the given elements, minus duplicates, in the order each was
   * first specified. That is, if multiple elements are {@linkplain Object#equals equal}, all except
   * the first are ignored.
   */
  public static <E> ImmutableSet<E> of(E e1, E e2, E e3, E e4) {
    return construct(4, e1, e2, e3, e4);
  }

  /**
   * Returns an immutable set containing the given elements, minus duplicates, in the order each was
   * first specified. That is, if multiple elements are {@linkplain Object#equals equal}, all except
   * the first are ignored.
   */
  public static <E> ImmutableSet<E> of(E e1, E e2, E e3, E e4, E e5) {
    return construct(5, e1, e2, e3, e4, e5);
  }

  /**
   * Returns an immutable set containing the given elements, minus duplicates, in the order each was
   * first specified. That is, if multiple elements are {@linkplain Object#equals equal}, all except
   * the first are ignored.
   *
   * @since 3.0 (source-compatible since 2.0)
   */
  @SafeVarargs // For Eclipse. For internal javac we have disabled this pointless type of warning.
  public static <E> ImmutableSet<E> of(E e1, E e2, E e3, E e4, E e5, E e6, E... others) {
    final int paramCount = 6;
    Object[] elements = new Object[paramCount + others.length];
    elements[0] = e1;
    elements[1] = e2;
    elements[2] = e3;
    elements[3] = e4;
    elements[4] = e5;
    elements[5] = e6;
    System.arraycopy(others, 0, elements, paramCount, others.length);
    return construct(elements.length, elements);
  }

  /**
   * Constructs an {@code ImmutableSet} from the first {@code n} elements of the specified array.
   * If {@code k} is the size of the returned {@code ImmutableSet}, then the unique elements of
   * {@code elements} will be in the first {@code k} positions, and {@code elements[i] == null} for
   * {@code k <= i < n}.
   *
   * <p>This may modify {@code elements}.  Additionally, if {@code n == elements.length} and
   * {@code elements} contains no duplicates, {@code elements} may be used without copying in the
   * returned {@code ImmutableSet}, in which case it may no longer be modified.
   *
   * <p>{@code elements} may contain only values of type {@code E}.
   *
   * @throws NullPointerException if any of the first {@code n} elements of {@code elements} is
   *          null
   */
  private static <E> ImmutableSet<E> construct(int n, Object... elements) {
    switch (n) {
      case 0:
        return of();
      case 1:
        /*@SuppressWarnings("unchecked")*/ // safe; elements contains only E's
        E elem = (E) elements[0];
        return of(elem);
      default:
        // continue below to handle the general case
    }
    int tableSize = chooseTableSize(n);
    Object[] table = new Object[tableSize];
    int mask = tableSize - 1;
    int hashCode = 0;
    int uniques = 0;
    for (int i = 0; i < n; i++) {
      Object element = checkElementNotNull(elements[i], i);
      int hash = element.hashCode();
      for (int j = Hashing.smear(hash); ; j++) {
        int index = j & mask;
        Object value = table[index];
        if (value == null) {
          // Came to an empty slot. Put the element here.
          elements[uniques++] = element;
          table[index] = element;
          hashCode += hash;
          break;
        } else if (value.equals(element)) {
          break;
        }
      }
    }
    Arrays.fill(elements, uniques, n, null);
    if (uniques == 1) {
      // There is only one element or elements are all duplicates
      /*@SuppressWarnings("unchecked")*/ // we are careful to only pass in E
      E element = (E) elements[0];
      return new SingletonImmutableSet<E>(element, hashCode);
    } else if (tableSize != chooseTableSize(uniques)) {
      // Resize the table when the array includes too many duplicates.
      // when this happens, we have already made a copy
      return construct(uniques, elements);
    } else {
      Object[] uniqueElements =
          (uniques < elements.length) ? Arrays.copyOf(elements, uniques) : elements;
      return new RegularImmutableSet<E>(uniqueElements, hashCode, table, mask);
    }
  }

  // We use power-of-2 tables, and this is the highest int that's a power of 2
  static final int MAX_TABLE_SIZE = Ints.MAX_POWER_OF_TWO;

  // Represents how tightly we can pack things, as a maximum.
  private static final double DESIRED_LOAD_FACTOR = 0.7;

  // If the set has this many elements, it will "max out" the table size
  private static final int CUTOFF = (int) (MAX_TABLE_SIZE * DESIRED_LOAD_FACTOR);

  /**
   * Returns an array size suitable for the backing array of a hash table that uses open addressing
   * with linear probing in its implementation. The returned size is the smallest power of two that
   * can hold setSize elements with the desired load factor.
   *
   * <p>Do not call this method with setSize less than 2.
   */
  @VisibleForTesting
  static int chooseTableSize(int setSize) {
    // Correct the size for open addressing to match desired load factor.
    if (setSize < CUTOFF) {
      // Round up to the next highest power of 2.
      int tableSize = Integer.highestOneBit(setSize - 1) << 1;
      while (tableSize * DESIRED_LOAD_FACTOR < setSize) {
        tableSize <<= 1;
      }
      return tableSize;
    }

    // The table can't be completely full or we'll get infinite reprobes
    checkArgument(setSize < MAX_TABLE_SIZE, "collection too large");
    return MAX_TABLE_SIZE;
  }

  /**
   * Returns an immutable set containing each of {@code elements}, minus duplicates, in the order
   * each appears first in the source collection.
   *
   * <p><b>Performance note:</b> This method will sometimes recognize that the actual copy operation
   * is unnecessary; for example, {@code copyOf(copyOf(anArrayList))} will copy the data only once.
   * This reduces the expense of habitually making defensive copies at API boundaries. However, the
   * precise conditions for skipping the copy operation are undefined.
   *
   * @throws NullPointerException if any of {@code elements} is null
   * @since 7.0 (source-compatible since 2.0)
   */
  public static <E> ImmutableSet<E> copyOf(Collection<? extends E> elements) {
    /*
     * TODO(lowasser): consider checking for ImmutableAsList here
     * TODO(lowasser): consider checking for Multiset here
     */
<<<<<<< HEAD
    if (elements instanceof ImmutableSet && !(elements instanceof ImmutableSortedSet)) {
      /*@SuppressWarnings("unchecked")*/ // all supported methods are covariant
=======
    // Don't refer to ImmutableSortedSet by name so it won't pull in all that code
    if (elements instanceof ImmutableSet && !(elements instanceof SortedSet)) {
      @SuppressWarnings("unchecked") // all supported methods are covariant
>>>>>>> 379757e3
      ImmutableSet<E> set = (ImmutableSet<E>) elements;
      if (!set.isPartialView()) {
        return set;
      }
    } else if (elements instanceof EnumSet) {
      return copyOfEnumSet((EnumSet) elements);
    }
    Object[] array = elements.toArray();
    return construct(array.length, array);
  }

  /**
   * Returns an immutable set containing each of {@code elements}, minus duplicates, in the order
   * each appears first in the source iterable. This method iterates over {@code elements} only
   * once.
   *
   * <p><b>Performance note:</b> This method will sometimes recognize that the actual copy operation
   * is unnecessary; for example, {@code copyOf(copyOf(anArrayList))} should copy the data only
   * once. This reduces the expense of habitually making defensive copies at API boundaries.
   * However, the precise conditions for skipping the copy operation are undefined.
   *
   * @throws NullPointerException if any of {@code elements} is null
   */
  public static <E> ImmutableSet<E> copyOf(Iterable<? extends E> elements) {
    return (elements instanceof Collection)
        ? copyOf((Collection<? extends E>) elements)
        : copyOf(elements.iterator());
  }

  /**
   * Returns an immutable set containing each of {@code elements}, minus duplicates, in the order
   * each appears first in the source iterator.
   *
   * @throws NullPointerException if any of {@code elements} is null
   */
  public static <E> ImmutableSet<E> copyOf(Iterator<? extends E> elements) {
    // We special-case for 0 or 1 elements, but anything further is madness.
    if (!elements.hasNext()) {
      return of();
    }
    E first = elements.next();
    if (!elements.hasNext()) {
      return of(first);
    } else {
      return new ImmutableSet.Builder<E>().add(first).addAll(elements).build();
    }
  }

  /**
   * Returns an immutable set containing each of {@code elements}, minus duplicates, in the order
   * each appears first in the source array.
   *
   * @throws NullPointerException if any of {@code elements} is null
   * @since 3.0
   */
  public static <E> ImmutableSet<E> copyOf(E[] elements) {
    switch (elements.length) {
      case 0:
        return of();
      case 1:
        return of(elements[0]);
      default:
        return construct(elements.length, elements.clone());
    }
  }

  /*@SuppressWarnings("rawtypes")*/ // necessary to compile against Java 8
  private static ImmutableSet copyOfEnumSet(EnumSet enumSet) {
    return ImmutableEnumSet.asImmutable(EnumSet.copyOf(enumSet));
  }

  ImmutableSet() {}

  /** Returns {@code true} if the {@code hashCode()} method runs quickly. */
  @Pure
  boolean isHashCodeFast() {
    return false;
  }

  @Pure
  @Override
  public boolean equals(/*@Nullable*/ /*@org.checkerframework.checker.nullness.qual.Nullable*/ Object object) {
    if (object == this) {
      return true;
    } else if (object instanceof ImmutableSet
        && isHashCodeFast()
        && ((ImmutableSet<?>) object).isHashCodeFast()
        && hashCode() != object.hashCode()) {
      return false;
    }
    return Sets.equalsImpl(this, object);
  }

  @Pure
  @Override
  public int hashCode() {
    return Sets.hashCodeImpl(this);
  }

  // This declaration is needed to make Set.iterator() and
  // ImmutableCollection.iterator() consistent.
  @Override
  public abstract UnmodifiableIterator<E> iterator();

  @LazyInit
  @RetainedWith
  private transient ImmutableList<E> asList;

  @Override
  public ImmutableList<E> asList() {
    ImmutableList<E> result = asList;
    return (result == null) ? asList = createAsList() : result;
  }

  ImmutableList<E> createAsList() {
    return new RegularImmutableAsList<E>(this, toArray());
  }

  abstract static class Indexed<E> extends ImmutableSet<E> {
    abstract E get(int index);

    @Override
    public UnmodifiableIterator<E> iterator() {
      return asList().iterator();
    }

    @Override
    public Spliterator<E> spliterator() {
      return CollectSpliterators.indexed(size(), SPLITERATOR_CHARACTERISTICS, this::get);
    }

    @Override
    public void forEach(Consumer<? super E> consumer) {
      checkNotNull(consumer);
      int n = size();
      for (int i = 0; i < n; i++) {
        consumer.accept(get(i));
      }
    }

    @Override
    ImmutableList<E> createAsList() {
      return new ImmutableAsList<E>() {
        @Override
        public E get(int index) {
          return Indexed.this.get(index);
        }

        @Override
        Indexed<E> delegateCollection() {
          return Indexed.this;
        }
      };
    }
  }

  /*
   * This class is used to serialize all ImmutableSet instances, except for
   * ImmutableEnumSet/ImmutableSortedSet, regardless of implementation type. It
   * captures their "logical contents" and they are reconstructed using public
   * static factories. This is necessary to ensure that the existence of a
   * particular implementation type is an implementation detail.
   */
  private static class SerializedForm implements Serializable {
    final Object[] elements;

    SerializedForm(Object[] elements) {
      this.elements = elements;
    }

    Object readResolve() {
      return copyOf(elements);
    }

    private static final long serialVersionUID = 0;
  }

  @Override
  Object writeReplace() {
    return new SerializedForm(toArray());
  }

  /**
   * Returns a new builder. The generated builder is equivalent to the builder
   * created by the {@link Builder} constructor.
   */
  public static <E> Builder<E> builder() {
    return new Builder<E>();
  }

  /**
   * A builder for creating {@code ImmutableSet} instances. Example: <pre>   {@code
   *
   *   static final ImmutableSet<Color> GOOGLE_COLORS =
   *       ImmutableSet.<Color>builder()
   *           .addAll(WEBSAFE_COLORS)
   *           .add(new Color(0, 191, 255))
   *           .build();}</pre>
   *
   * <p>Building does not change the state of the builder, so it is still possible to add more
   * elements and to build again.
   *
   * @since 2.0
   */
  public static class Builder<E> extends ImmutableCollection.ArrayBasedBuilder<E> {

    /**
     * Creates a new builder. The returned builder is equivalent to the builder
     * generated by {@link ImmutableSet#builder}.
     */
    public Builder() {
      this(DEFAULT_INITIAL_CAPACITY);
    }

    Builder(int capacity) {
      super(capacity);
    }

    /**
     * Adds {@code element} to the {@code ImmutableSet}.  If the {@code
     * ImmutableSet} already contains {@code element}, then {@code add} has no
     * effect (only the previously added element is retained).
     *
     * @param element the element to add
     * @return this {@code Builder} object
     * @throws NullPointerException if {@code element} is null
     */
    @CanIgnoreReturnValue
    @Override
    public Builder<E> add(E element) {
      super.add(element);
      return this;
    }

    /**
     * Adds each element of {@code elements} to the {@code ImmutableSet},
     * ignoring duplicate elements (only the first duplicate element is added).
     *
     * @param elements the elements to add
     * @return this {@code Builder} object
     * @throws NullPointerException if {@code elements} is null or contains a
     *     null element
     */
    @CanIgnoreReturnValue
    @Override
    public Builder<E> add(E... elements) {
      super.add(elements);
      return this;
    }

    /**
     * Adds each element of {@code elements} to the {@code ImmutableSet},
     * ignoring duplicate elements (only the first duplicate element is added).
     *
     * @param elements the {@code Iterable} to add to the {@code ImmutableSet}
     * @return this {@code Builder} object
     * @throws NullPointerException if {@code elements} is null or contains a
     *     null element
     */
    @CanIgnoreReturnValue
    @Override
    public Builder<E> addAll(Iterable<? extends E> elements) {
      super.addAll(elements);
      return this;
    }

    /**
     * Adds each element of {@code elements} to the {@code ImmutableSet},
     * ignoring duplicate elements (only the first duplicate element is added).
     *
     * @param elements the elements to add to the {@code ImmutableSet}
     * @return this {@code Builder} object
     * @throws NullPointerException if {@code elements} is null or contains a
     *     null element
     */
    @CanIgnoreReturnValue
    @Override
    public Builder<E> addAll(Iterator<? extends E> elements) {
      super.addAll(elements);
      return this;
    }

    @CanIgnoreReturnValue
    @Override
    Builder<E> combine(ArrayBasedBuilder<E> builder) {
      super.combine(builder);
      return this;
    }

    /**
     * Returns a newly-created {@code ImmutableSet} based on the contents of
     * the {@code Builder}.
     */
    @Override
    public ImmutableSet<E> build() {
      ImmutableSet<E> result = construct(size, contents);
      // construct has the side effect of deduping contents, so we update size
      // accordingly.
      size = result.size();
      return result;
    }
  }
}<|MERGE_RESOLUTION|>--- conflicted
+++ resolved
@@ -259,14 +259,9 @@
      * TODO(lowasser): consider checking for ImmutableAsList here
      * TODO(lowasser): consider checking for Multiset here
      */
-<<<<<<< HEAD
-    if (elements instanceof ImmutableSet && !(elements instanceof ImmutableSortedSet)) {
-      /*@SuppressWarnings("unchecked")*/ // all supported methods are covariant
-=======
     // Don't refer to ImmutableSortedSet by name so it won't pull in all that code
     if (elements instanceof ImmutableSet && !(elements instanceof SortedSet)) {
       @SuppressWarnings("unchecked") // all supported methods are covariant
->>>>>>> 379757e3
       ImmutableSet<E> set = (ImmutableSet<E>) elements;
       if (!set.isPartialView()) {
         return set;
