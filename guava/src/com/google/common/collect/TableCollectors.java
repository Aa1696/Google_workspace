/*
 * Copyright (C) 2009 The Guava Authors
 *
 * Licensed under the Apache License, Version 2.0 (the "License");
 * you may not use this file except in compliance with the License.
 * You may obtain a copy of the License at
 *
 * http://www.apache.org/licenses/LICENSE-2.0
 *
 * Unless required by applicable law or agreed to in writing, software
 * distributed under the License is distributed on an "AS IS" BASIS,
 * WITHOUT WARRANTIES OR CONDITIONS OF ANY KIND, either express or implied.
 * See the License for the specific language governing permissions and
 * limitations under the License.
 */

package com.google.common.collect;

import static com.google.common.base.Preconditions.checkNotNull;

import com.google.common.annotations.GwtCompatible;
import com.google.common.collect.Tables.AbstractCell;
import java.util.ArrayList;
import java.util.List;
import java.util.function.BinaryOperator;
import java.util.function.Function;
import java.util.function.Supplier;
import java.util.stream.Collector;
import org.jspecify.annotations.NullMarked;
import org.jspecify.annotations.Nullable;

/** Collectors utilities for {@code common.collect.Table} internals. */
@GwtCompatible
@NullMarked
final class TableCollectors {

  static <T extends @Nullable Object, R, C, V>
      Collector<T, ?, ImmutableTable<R, C, V>> toImmutableTable(
          Function<? super T, ? extends R> rowFunction,
          Function<? super T, ? extends C> columnFunction,
          Function<? super T, ? extends V> valueFunction) {
    checkNotNull(rowFunction, "rowFunction");
    checkNotNull(columnFunction, "columnFunction");
    checkNotNull(valueFunction, "valueFunction");
    return Collector.of(
        (Supplier<ImmutableTable.Builder<R, C, V>>) ImmutableTable.Builder::new,
        (builder, t) ->
            builder.put(rowFunction.apply(t), columnFunction.apply(t), valueFunction.apply(t)),
        ImmutableTable.Builder::combine,
        ImmutableTable.Builder::build);
  }

  static <T extends @Nullable Object, R, C, V>
      Collector<T, ?, ImmutableTable<R, C, V>> toImmutableTable(
          Function<? super T, ? extends R> rowFunction,
          Function<? super T, ? extends C> columnFunction,
          Function<? super T, ? extends V> valueFunction,
          BinaryOperator<V> mergeFunction) {

    checkNotNull(rowFunction, "rowFunction");
    checkNotNull(columnFunction, "columnFunction");
    checkNotNull(valueFunction, "valueFunction");
    checkNotNull(mergeFunction, "mergeFunction");

    /*
     * No mutable Table exactly matches the insertion order behavior of ImmutableTable.Builder, but
     * the Builder can't efficiently support merging of duplicate values.  Getting around this
     * requires some work.
     */

    return Collector.of(
        ImmutableTableCollectorState<R, C, V>::new,
        (state, input) ->
            state.put(
                rowFunction.apply(input),
                columnFunction.apply(input),
                valueFunction.apply(input),
                mergeFunction),
        (s1, s2) -> s1.combine(s2, mergeFunction),
        state -> state.toTable());
  }

  static <
          T extends @Nullable Object,
          R extends @Nullable Object,
          C extends @Nullable Object,
          V,
          I extends Table<R, C, V>>
      Collector<T, ?, I> toTable(
          Function<? super T, ? extends R> rowFunction,
          Function<? super T, ? extends C> columnFunction,
          Function<? super T, ? extends V> valueFunction,
          Supplier<I> tableSupplier) {
    return TableCollectors.<T, R, C, V, I>toTable(
        rowFunction,
        columnFunction,
        valueFunction,
        (v1, v2) -> {
          throw new IllegalStateException("Conflicting values " + v1 + " and " + v2);
        },
        tableSupplier);
  }

  static <
          T extends @Nullable Object,
          R extends @Nullable Object,
          C extends @Nullable Object,
          V,
          I extends Table<R, C, V>>
      Collector<T, ?, I> toTable(
          Function<? super T, ? extends R> rowFunction,
          Function<? super T, ? extends C> columnFunction,
          Function<? super T, ? extends V> valueFunction,
          BinaryOperator<V> mergeFunction,
          Supplier<I> tableSupplier) {
    checkNotNull(rowFunction);
    checkNotNull(columnFunction);
    checkNotNull(valueFunction);
    checkNotNull(mergeFunction);
    checkNotNull(tableSupplier);
    return Collector.of(
        tableSupplier,
        (table, input) ->
            mergeTables(
                table,
                rowFunction.apply(input),
                columnFunction.apply(input),
                valueFunction.apply(input),
                mergeFunction),
        (table1, table2) -> {
          for (Table.Cell<R, C, V> cell2 : table2.cellSet()) {
            mergeTables(
                table1, cell2.getRowKey(), cell2.getColumnKey(), cell2.getValue(), mergeFunction);
          }
          return table1;
        });
  }

  private static final class ImmutableTableCollectorState<R, C, V> {
    final List<MutableCell<R, C, V>> insertionOrder = new ArrayList<>();
    final Table<R, C, MutableCell<R, C, V>> table = HashBasedTable.create();

    void put(R row, C column, V value, BinaryOperator<V> merger) {
      MutableCell<R, C, V> oldCell = table.get(row, column);
      if (oldCell == null) {
        MutableCell<R, C, V> cell = new MutableCell<>(row, column, value);
        insertionOrder.add(cell);
        table.put(row, column, cell);
      } else {
        oldCell.merge(value, merger);
      }
    }

    ImmutableTableCollectorState<R, C, V> combine(
        ImmutableTableCollectorState<R, C, V> other, BinaryOperator<V> merger) {
      for (MutableCell<R, C, V> cell : other.insertionOrder) {
        put(cell.getRowKey(), cell.getColumnKey(), cell.getValue(), merger);
      }
      return this;
    }

    ImmutableTable<R, C, V> toTable() {
      return ImmutableTable.copyOf(insertionOrder);
    }
  }

  private static final class MutableCell<R, C, V> extends AbstractCell<R, C, V> {
    private final R row;
    private final C column;
    private V value;

    MutableCell(R row, C column, V value) {
      this.row = checkNotNull(row, "row");
      this.column = checkNotNull(column, "column");
      this.value = checkNotNull(value, "value");
    }

    @Override
    public R getRowKey() {
      return row;
    }

    @Override
    public C getColumnKey() {
      return column;
    }

    @Override
    public V getValue() {
      return value;
    }

    void merge(V value, BinaryOperator<V> mergeFunction) {
      checkNotNull(value, "value");
      this.value = checkNotNull(mergeFunction.apply(this.value, value), "mergeFunction.apply");
    }
  }

<<<<<<< HEAD
  private static <
          R extends @Nullable Object, C extends @Nullable Object, V extends @Nullable Object>
      void mergeTables(
          Table<R, C, V> table, R row, C column, V value, BinaryOperator<V> mergeFunction) {
=======
  private static <R extends @Nullable Object, C extends @Nullable Object, V> void mergeTables(
      Table<R, C, V> table,
      @ParametricNullness R row,
      @ParametricNullness C column,
      V value,
      BinaryOperator<V> mergeFunction) {
>>>>>>> 514f2127
    checkNotNull(value);
    V oldValue = table.get(row, column);
    if (oldValue == null) {
      table.put(row, column, value);
    } else {
      V newValue = mergeFunction.apply(oldValue, value);
      if (newValue == null) {
        table.remove(row, column);
      } else {
        table.put(row, column, newValue);
      }
    }
  }

  private TableCollectors() {}
}<|MERGE_RESOLUTION|>--- conflicted
+++ resolved
@@ -196,19 +196,8 @@
     }
   }
 
-<<<<<<< HEAD
-  private static <
-          R extends @Nullable Object, C extends @Nullable Object, V extends @Nullable Object>
-      void mergeTables(
-          Table<R, C, V> table, R row, C column, V value, BinaryOperator<V> mergeFunction) {
-=======
   private static <R extends @Nullable Object, C extends @Nullable Object, V> void mergeTables(
-      Table<R, C, V> table,
-      @ParametricNullness R row,
-      @ParametricNullness C column,
-      V value,
-      BinaryOperator<V> mergeFunction) {
->>>>>>> 514f2127
+      Table<R, C, V> table, R row, C column, V value, BinaryOperator<V> mergeFunction) {
     checkNotNull(value);
     V oldValue = table.get(row, column);
     if (oldValue == null) {
