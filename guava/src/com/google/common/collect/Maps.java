--- conflicted
+++ resolved
@@ -691,14 +691,8 @@
     private final V left;
     private final V right;
 
-<<<<<<< HEAD
     static <V extends @Nullable Object> ValueDifference<V> create(V left, V right) {
-      return new ValueDifferenceImpl<V>(left, right);
-=======
-    static <V extends @Nullable Object> ValueDifference<V> create(
-        @ParametricNullness V left, @ParametricNullness V right) {
       return new ValueDifferenceImpl<>(left, right);
->>>>>>> 514f2127
     }
 
     private ValueDifferenceImpl(V left, V right) {
@@ -1684,13 +1678,8 @@
       extends ForwardingMap<K, V> implements BiMap<K, V>, Serializable {
     final Map<K, V> unmodifiableMap;
     final BiMap<? extends K, ? extends V> delegate;
-<<<<<<< HEAD
-    @RetainedWith @Nullable BiMap<V, K> inverse;
-    transient @Nullable Set<V> values;
-=======
-    @LazyInit @RetainedWith @CheckForNull BiMap<V, K> inverse;
-    @LazyInit @CheckForNull transient Set<V> values;
->>>>>>> 514f2127
+    @LazyInit @RetainedWith @Nullable BiMap<V, K> inverse;
+    @LazyInit transient @Nullable Set<V> values;
 
     UnmodifiableBiMap(BiMap<? extends K, ? extends V> delegate, @Nullable BiMap<V, K> inverse) {
       unmodifiableMap = Collections.unmodifiableMap(delegate);
@@ -1740,28 +1729,25 @@
     }
 
     @Override
-    @CheckForNull
     /*
      * Our checker arguably should produce a nullness error here until we see @NonNull in JDK APIs.
      * But it doesn't, which may be a sign that we still permit parameter contravariance in some
      * cases?
      */
-    public V computeIfPresent(
+    public @Nullable V computeIfPresent(
         K key, BiFunction<? super K, ? super @NonNull V, ? extends @Nullable V> remappingFunction) {
       throw new UnsupportedOperationException();
     }
 
     @Override
-    @CheckForNull
-    public V compute(
+    public @Nullable V compute(
         K key,
         BiFunction<? super K, ? super @Nullable V, ? extends @Nullable V> remappingFunction) {
       throw new UnsupportedOperationException();
     }
 
     @Override
-    @CheckForNull
-    public V merge(
+    public @Nullable V merge(
         K key,
         @NonNull V value,
         BiFunction<? super @NonNull V, ? super @NonNull V, ? extends @Nullable V> function) {
@@ -3477,8 +3463,8 @@
     }
   }
 
-  private static <K extends @Nullable Object, V extends @Nullable Object> @Nullable
-      Entry<K, V> unmodifiableOrNull(@Nullable Entry<K, ? extends V> entry) {
+  private static <K extends @Nullable Object, V extends @Nullable Object>
+      @Nullable Entry<K, V> unmodifiableOrNull(@Nullable Entry<K, ? extends V> entry) {
     return (entry == null) ? null : Maps.unmodifiableEntry(entry);
   }
 
@@ -3598,39 +3584,32 @@
      * emulations include them.
      */
     @Override
-    @CheckForNull
     /*
      * Our checker arguably should produce a nullness error here until we see @NonNull in JDK APIs.
      * But it doesn't, which may be a sign that we still permit parameter contravariance in some
      * cases?
      */
-    public V computeIfPresent(
+    public @Nullable V computeIfPresent(
         K key, BiFunction<? super K, ? super @NonNull V, ? extends @Nullable V> remappingFunction) {
       throw new UnsupportedOperationException();
     }
 
     @Override
-    @CheckForNull
-    public V compute(
+    public @Nullable V compute(
         K key,
         BiFunction<? super K, ? super @Nullable V, ? extends @Nullable V> remappingFunction) {
       throw new UnsupportedOperationException();
     }
 
     @Override
-    @CheckForNull
-    public V merge(
+    public @Nullable V merge(
         K key,
         @NonNull V value,
         BiFunction<? super @NonNull V, ? super @NonNull V, ? extends @Nullable V> function) {
       throw new UnsupportedOperationException();
     }
 
-<<<<<<< HEAD
-    private transient @Nullable UnmodifiableNavigableMap<K, V> descendingMap;
-=======
-    @LazyInit @CheckForNull private transient UnmodifiableNavigableMap<K, V> descendingMap;
->>>>>>> 514f2127
+    @LazyInit private transient @Nullable UnmodifiableNavigableMap<K, V> descendingMap;
 
     @Override
     public NavigableMap<K, V> descendingMap() {
@@ -3758,11 +3737,7 @@
      */
     abstract Set<Entry<K, V>> createEntrySet();
 
-<<<<<<< HEAD
-    private transient @Nullable Set<Entry<K, V>> entrySet;
-=======
-    @LazyInit @CheckForNull private transient Set<Entry<K, V>> entrySet;
->>>>>>> 514f2127
+    @LazyInit private transient @Nullable Set<Entry<K, V>> entrySet;
 
     @Override
     public Set<Entry<K, V>> entrySet() {
@@ -3770,11 +3745,7 @@
       return (result == null) ? entrySet = createEntrySet() : result;
     }
 
-<<<<<<< HEAD
-    private transient @Nullable Set<K> keySet;
-=======
-    @LazyInit @CheckForNull private transient Set<K> keySet;
->>>>>>> 514f2127
+    @LazyInit private transient @Nullable Set<K> keySet;
 
     @Override
     public Set<K> keySet() {
@@ -3786,11 +3757,7 @@
       return new KeySet<>(this);
     }
 
-<<<<<<< HEAD
-    private transient @Nullable Collection<V> values;
-=======
-    @LazyInit @CheckForNull private transient Collection<V> values;
->>>>>>> 514f2127
+    @LazyInit private transient @Nullable Collection<V> values;
 
     @Override
     public Collection<V> values() {
@@ -4336,11 +4303,7 @@
       return forward();
     }
 
-<<<<<<< HEAD
-    private transient @Nullable Comparator<? super K> comparator;
-=======
-    @LazyInit @CheckForNull private transient Comparator<? super K> comparator;
->>>>>>> 514f2127
+    @LazyInit private transient @Nullable Comparator<? super K> comparator;
 
     @SuppressWarnings("unchecked")
     @Override
@@ -4436,11 +4399,7 @@
       return forward();
     }
 
-<<<<<<< HEAD
-    private transient @Nullable Set<Entry<K, V>> entrySet;
-=======
-    @LazyInit @CheckForNull private transient Set<Entry<K, V>> entrySet;
->>>>>>> 514f2127
+    @LazyInit private transient @Nullable Set<Entry<K, V>> entrySet;
 
     @Override
     public Set<Entry<K, V>> entrySet() {
@@ -4471,11 +4430,7 @@
       return navigableKeySet();
     }
 
-<<<<<<< HEAD
-    private transient @Nullable NavigableSet<K> navigableKeySet;
-=======
-    @LazyInit @CheckForNull private transient NavigableSet<K> navigableKeySet;
->>>>>>> 514f2127
+    @LazyInit private transient @Nullable NavigableSet<K> navigableKeySet;
 
     @Override
     public NavigableSet<K> navigableKeySet() {
