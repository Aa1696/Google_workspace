--- conflicted
+++ resolved
@@ -22,15 +22,7 @@
 import com.google.common.annotations.GwtCompatible;
 import java.io.Serializable;
 
-<<<<<<< HEAD
-/**
- * An ordering that uses the natural order of the string representation of the
- * values.
- */
-@AnnotatedFor({"nullness"})
-=======
 /** An ordering that uses the natural order of the string representation of the values. */
->>>>>>> 594e3b73
 @GwtCompatible(serializable = true)
 final class UsingToStringOrdering extends Ordering<Object> implements Serializable {
   static final UsingToStringOrdering INSTANCE = new UsingToStringOrdering();
