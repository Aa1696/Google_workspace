/*
 * Copyright (C) 2008 The Guava Authors
 *
 * Licensed under the Apache License, Version 2.0 (the "License");
 * you may not use this file except in compliance with the License.
 * You may obtain a copy of the License at
 *
 * http://www.apache.org/licenses/LICENSE-2.0
 *
 * Unless required by applicable law or agreed to in writing, software
 * distributed under the License is distributed on an "AS IS" BASIS,
 * WITHOUT WARRANTIES OR CONDITIONS OF ANY KIND, either express or implied.
 * See the License for the specific language governing permissions and
 * limitations under the License.
 */

package com.google.common.collect;

import static com.google.common.base.Preconditions.checkNotNull;

import com.google.common.annotations.GwtCompatible;
import com.google.common.annotations.GwtIncompatible;
import com.google.j2objc.annotations.Weak;
import java.io.Serializable;
import java.util.Spliterator;
import java.util.function.Consumer;
import javax.annotation.Nullable;

/**
 * {@code keySet()} implementation for {@link ImmutableMap}.
 *
 * @author Jesse Wilson
 * @author Kevin Bourrillion
 */
@GwtCompatible(emulated = true)
final class ImmutableMapKeySet<K, V> extends ImmutableSet.Indexed<K> {
  /*@Weak*/ private final ImmutableMap<K, V> map;

  ImmutableMapKeySet(ImmutableMap<K, V> map) {
    this.map = map;
  }

  @Override
  public int size() {
    return map.size();
  }

  @Override
  public UnmodifiableIterator<K> iterator() {
    return map.keyIterator();
  }

  @Override
<<<<<<< HEAD
  public boolean contains(/*@Nullable*/ Object object) {
=======
  public Spliterator<K> spliterator() {
    return map.keySpliterator();
  }

  @Override
  public boolean contains(@Nullable Object object) {
>>>>>>> 379757e3
    return map.containsKey(object);
  }

  @Override
  K get(int index) {
    return map.entrySet().asList().get(index).getKey();
  }

  @Override
  public void forEach(Consumer<? super K> action) {
    checkNotNull(action);
    map.forEach((k, v) -> action.accept(k));
  }

  @Override
  boolean isPartialView() {
    return true;
  }

  @GwtIncompatible // serialization
  @Override
  Object writeReplace() {
    return new KeySetSerializedForm<K>(map);
  }

  @GwtIncompatible // serialization
  private static class KeySetSerializedForm<K> implements Serializable {
    final ImmutableMap<K, ?> map;

    KeySetSerializedForm(ImmutableMap<K, ?> map) {
      this.map = map;
    }

    Object readResolve() {
      return map.keySet();
    }

    private static final long serialVersionUID = 0;
  }
}<|MERGE_RESOLUTION|>--- conflicted
+++ resolved
@@ -51,16 +51,12 @@
   }
 
   @Override
-<<<<<<< HEAD
-  public boolean contains(/*@Nullable*/ Object object) {
-=======
   public Spliterator<K> spliterator() {
     return map.keySpliterator();
   }
 
   @Override
   public boolean contains(@Nullable Object object) {
->>>>>>> 379757e3
     return map.containsKey(object);
   }
 
