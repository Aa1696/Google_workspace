/*
 * Copyright (C) 2007 The Guava Authors
 *
 * Licensed under the Apache License, Version 2.0 (the "License");
 * you may not use this file except in compliance with the License.
 * You may obtain a copy of the License at
 *
 * http://www.apache.org/licenses/LICENSE-2.0
 *
 * Unless required by applicable law or agreed to in writing, software
 * distributed under the License is distributed on an "AS IS" BASIS,
 * WITHOUT WARRANTIES OR CONDITIONS OF ANY KIND, either express or implied.
 * See the License for the specific language governing permissions and
 * limitations under the License.
 */

package com.google.common.collect;

import org.checkerframework.dataflow.qual.Pure;
import org.checkerframework.framework.qual.AnnotatedFor;

import static com.google.common.base.Preconditions.checkArgument;
import static com.google.common.base.Preconditions.checkNotNull;

import com.google.common.annotations.GwtCompatible;
import com.google.common.annotations.GwtIncompatible;
import java.io.IOException;
import java.io.ObjectInputStream;
import java.io.ObjectOutputStream;
import java.util.EnumMap;
import java.util.Map;

/**
 * A {@code BiMap} backed by two {@code EnumMap} instances. Null keys and values
 * are not permitted. An {@code EnumBiMap} and its inverse are both
 * serializable.
 *
 * <p>See the Guava User Guide article on <a href=
 * "https://github.com/google/guava/wiki/NewCollectionTypesExplained#bimap">
 * {@code BiMap}</a>.
 *
 * @author Mike Bostock
 * @since 2.0
 */
@AnnotatedFor({"nullness"})
@GwtCompatible(emulated = true)
public final class EnumBiMap<K extends Enum<K>, V extends Enum<V>> extends AbstractBiMap<K, V> {
  private transient Class<K> keyType;
  private transient Class<V> valueType;

  /**
   * Returns a new, empty {@code EnumBiMap} using the specified key and value
   * types.
   *
   * @param keyType the key type
   * @param valueType the value type
   */
  public static <K extends Enum<K>, V extends Enum<V>> EnumBiMap<K, V> create(
      Class<K> keyType, Class<V> valueType) {
    return new EnumBiMap<K, V>(keyType, valueType);
  }

  /**
   * Returns a new bimap with the same mappings as the specified map. If the
   * specified map is an {@code EnumBiMap}, the new bimap has the same types as
   * the provided map. Otherwise, the specified map must contain at least one
   * mapping, in order to determine the key and value types.
   *
   * @param map the map whose mappings are to be placed in this map
   * @throws IllegalArgumentException if map is not an {@code EnumBiMap}
   *     instance and contains no mappings
   */
  public static <K extends Enum<K>, V extends Enum<V>> EnumBiMap<K, V> create(Map<K, V> map) {
    EnumBiMap<K, V> bimap = create(inferKeyType(map), inferValueType(map));
    bimap.putAll(map);
    return bimap;
  }

  private EnumBiMap(Class<K> keyType, Class<V> valueType) {
    super(
        WellBehavedMap.wrap(new EnumMap<K, V>(keyType)),
        WellBehavedMap.wrap(new EnumMap<V, K>(valueType)));
    this.keyType = keyType;
    this.valueType = valueType;
  }

  static <K extends Enum<K>> Class<K> inferKeyType(Map<K, ?> map) {
    if (map instanceof EnumBiMap) {
      return ((EnumBiMap<K, ?>) map).keyType();
    }
    if (map instanceof EnumHashBiMap) {
      return ((EnumHashBiMap<K, ?>) map).keyType();
    }
    checkArgument(!map.isEmpty());
    return map.keySet().iterator().next().getDeclaringClass();
  }

  private static <V extends Enum<V>> Class<V> inferValueType(Map<?, V> map) {
    if (map instanceof EnumBiMap) {
      return ((EnumBiMap<?, V>) map).valueType;
    }
    checkArgument(!map.isEmpty());
    return map.values().iterator().next().getDeclaringClass();
  }

  /** Returns the associated key type. */
  public Class<K> keyType() {
    return keyType;
  }

  /** Returns the associated value type. */
  public Class<V> valueType() {
    return valueType;
  }

  @Override
  K checkKey(K key) {
    return checkNotNull(key);
  }

  @Override
  V checkValue(V value) {
    return checkNotNull(value);
  }

  /**
   * @serialData the key class, value class, number of entries, first key, first
   *     value, second key, second value, and so on.
   */
  @GwtIncompatible // java.io.ObjectOutputStream
  private void writeObject(ObjectOutputStream stream) throws IOException {
    stream.defaultWriteObject();
    stream.writeObject(keyType);
    stream.writeObject(valueType);
    Serialization.writeMap(this, stream);
  }

<<<<<<< HEAD
  /*@SuppressWarnings("unchecked")*/ // reading fields populated by writeObject
  @GwtIncompatible("java.io.ObjectInputStream")
=======
  @SuppressWarnings("unchecked") // reading fields populated by writeObject
  @GwtIncompatible // java.io.ObjectInputStream
>>>>>>> 379757e3
  private void readObject(ObjectInputStream stream) throws IOException, ClassNotFoundException {
    stream.defaultReadObject();
    keyType = (Class<K>) stream.readObject();
    valueType = (Class<V>) stream.readObject();
    setDelegates(
        WellBehavedMap.wrap(new EnumMap<K, V>(keyType)),
        WellBehavedMap.wrap(new EnumMap<V, K>(valueType)));
    Serialization.populateMap(this, stream);
  }

  @GwtIncompatible // not needed in emulated source.
  private static final long serialVersionUID = 0;

@Pure
@Override
public boolean containsValue(/*@org.checkerframework.checker.nullness.qual.Nullable*/ Object arg0) { return super.containsValue(arg0); }

@Override
public /*@org.checkerframework.checker.nullness.qual.Nullable*/ V remove(/*@org.checkerframework.checker.nullness.qual.Nullable*/ Object arg0) { return super.remove(arg0); }
}<|MERGE_RESOLUTION|>--- conflicted
+++ resolved
@@ -135,13 +135,8 @@
     Serialization.writeMap(this, stream);
   }
 
-<<<<<<< HEAD
-  /*@SuppressWarnings("unchecked")*/ // reading fields populated by writeObject
-  @GwtIncompatible("java.io.ObjectInputStream")
-=======
   @SuppressWarnings("unchecked") // reading fields populated by writeObject
   @GwtIncompatible // java.io.ObjectInputStream
->>>>>>> 379757e3
   private void readObject(ObjectInputStream stream) throws IOException, ClassNotFoundException {
     stream.defaultReadObject();
     keyType = (Class<K>) stream.readObject();
