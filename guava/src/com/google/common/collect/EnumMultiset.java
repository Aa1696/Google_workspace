--- conflicted
+++ resolved
@@ -124,13 +124,8 @@
   }
 
   @Override
-<<<<<<< HEAD
   public int count(Object element) {
-    if (element == null || !isActuallyE(element)) {
-=======
-  public int count(@Nullable Object element) {
     if (!isActuallyE(element)) {
->>>>>>> 1c9f547e
       return 0;
     }
     Enum<?> e = (Enum<?>) element;
@@ -161,13 +156,8 @@
   // Modification Operations
   @CanIgnoreReturnValue
   @Override
-<<<<<<< HEAD
   public int remove(Object element, int occurrences) {
-    if (element == null || !isActuallyE(element)) {
-=======
-  public int remove(@Nullable Object element, int occurrences) {
     if (!isActuallyE(element)) {
->>>>>>> 1c9f547e
       return 0;
     }
     Enum<?> e = (Enum<?>) element;
