/*
 * Copyright (C) 2008 The Guava Authors
 *
 * Licensed under the Apache License, Version 2.0 (the "License"); you may not use this file except
 * in compliance with the License. You may obtain a copy of the License at
 *
 * http://www.apache.org/licenses/LICENSE-2.0
 *
 * Unless required by applicable law or agreed to in writing, software distributed under the License
 * is distributed on an "AS IS" BASIS, WITHOUT WARRANTIES OR CONDITIONS OF ANY KIND, either express
 * or implied. See the License for the specific language governing permissions and limitations under
 * the License.
 */

package com.google.common.collect;

import static com.google.common.base.Preconditions.checkNotNull;

import com.google.common.annotations.Beta;
import com.google.common.annotations.GwtCompatible;
import com.google.common.annotations.GwtIncompatible;
import com.google.common.base.Function;
import com.google.common.base.Joiner;
import com.google.common.base.Optional;
import com.google.common.base.Predicate;
import com.google.errorprone.annotations.CanIgnoreReturnValue;
import com.google.errorprone.annotations.InlineMe;
import java.util.Arrays;
import java.util.Collection;
import java.util.Collections;
import java.util.Comparator;
import java.util.Iterator;
import java.util.List;
import java.util.SortedSet;
import java.util.stream.Stream;
import javax.annotation.CheckForNull;
<<<<<<< HEAD
import org.jspecify.nullness.NullMarked;
import org.jspecify.nullness.Nullable;
=======
import org.checkerframework.checker.nullness.qual.NonNull;
import org.checkerframework.checker.nullness.qual.Nullable;
>>>>>>> 28ee96ff

/**
 * A discouraged (but not deprecated) precursor to Java's superior {@link Stream} library.
 *
 * <p>The following types of methods are provided:
 *
 * <ul>
 *   <li>chaining methods which return a new {@code FluentIterable} based in some way on the
 *       contents of the current one (for example {@link #transform})
 *   <li>element extraction methods which facilitate the retrieval of certain elements (for example
 *       {@link #last})
 *   <li>query methods which answer questions about the {@code FluentIterable}'s contents (for
 *       example {@link #anyMatch})
 *   <li>conversion methods which copy the {@code FluentIterable}'s contents into a new collection
 *       or array (for example {@link #toList})
 * </ul>
 *
 * <p>Several lesser-used features are currently available only as static methods on the {@link
 * Iterables} class.
 *
 * <p><a id="streams"></a>
 *
 * <h3>Comparison to streams</h3>
 *
 * <p>{@link Stream} is similar to this class, but generally more powerful, and certainly more
 * standard. Key differences include:
 *
 * <ul>
 *   <li>A stream is <i>single-use</i>; it becomes invalid as soon as any "terminal operation" such
 *       as {@code findFirst()} or {@code iterator()} is invoked. (Even though {@code Stream}
 *       contains all the right method <i>signatures</i> to implement {@link Iterable}, it does not
 *       actually do so, to avoid implying repeat-iterability.) {@code FluentIterable}, on the other
 *       hand, is multiple-use, and does implement {@link Iterable}.
 *   <li>Streams offer many features not found here, including {@code min/max}, {@code distinct},
 *       {@code reduce}, {@code sorted}, the very powerful {@code collect}, and built-in support for
 *       parallelizing stream operations.
 *   <li>{@code FluentIterable} contains several features not available on {@code Stream}, which are
 *       noted in the method descriptions below.
 *   <li>Streams include primitive-specialized variants such as {@code IntStream}, the use of which
 *       is strongly recommended.
 *   <li>Streams are standard Java, not requiring a third-party dependency.
 * </ul>
 *
 * <h3>Example</h3>
 *
 * <p>Here is an example that accepts a list from a database call, filters it based on a predicate,
 * transforms it by invoking {@code toString()} on each element, and returns the first 10 elements
 * as a {@code List}:
 *
 * <pre>{@code
 * ImmutableList<String> results =
 *     FluentIterable.from(database.getClientList())
 *         .filter(Client::isActiveInLastMonth)
 *         .transform(Object::toString)
 *         .limit(10)
 *         .toList();
 * }</pre>
 *
 * The approximate stream equivalent is:
 *
 * <pre>{@code
 * List<String> results =
 *     database.getClientList()
 *         .stream()
 *         .filter(Client::isActiveInLastMonth)
 *         .map(Object::toString)
 *         .limit(10)
 *         .collect(Collectors.toList());
 * }</pre>
 *
 * @author Marcin Mikosik
 * @since 12.0
 */
@GwtCompatible(emulated = true)
@NullMarked
public abstract class FluentIterable<E extends @Nullable Object> implements Iterable<E> {
  // We store 'iterable' and use it instead of 'this' to allow Iterables to perform instanceof
  // checks on the _original_ iterable when FluentIterable.from is used.
  // To avoid a self retain cycle under j2objc, we store Optional.absent() instead of
  // Optional.of(this). To access the delegate iterable, call #getDelegate(), which converts to
  // absent() back to 'this'.
  private final Optional<Iterable<E>> iterableDelegate;

  /** Constructor for use by subclasses. */
  protected FluentIterable() {
    this.iterableDelegate = Optional.absent();
  }

  FluentIterable(Iterable<E> iterable) {
    this.iterableDelegate = Optional.of(iterable);
  }

  private Iterable<E> getDelegate() {
    return iterableDelegate.or(this);
  }

  /**
   * Returns a fluent iterable that wraps {@code iterable}, or {@code iterable} itself if it is
   * already a {@code FluentIterable}.
   *
   * <p><b>{@code Stream} equivalent:</b> {@link Collection#stream} if {@code iterable} is a {@link
   * Collection}; {@link Streams#stream(Iterable)} otherwise.
   */
  public static <E extends @Nullable Object> FluentIterable<E> from(final Iterable<E> iterable) {
    return (iterable instanceof FluentIterable)
        ? (FluentIterable<E>) iterable
        : new FluentIterable<E>(iterable) {
          @Override
          public Iterator<E> iterator() {
            return iterable.iterator();
          }
        };
  }

  /**
   * Returns a fluent iterable containing {@code elements} in the specified order.
   *
   * <p>The returned iterable is an unmodifiable view of the input array.
   *
   * <p><b>{@code Stream} equivalent:</b> {@link java.util.stream.Stream#of(Object[])
   * Stream.of(T...)}.
   *
   * @since 20.0 (since 18.0 as an overload of {@code of})
   */
  @Beta
  public static <E extends @Nullable Object> FluentIterable<E> from(E[] elements) {
    return from(Arrays.asList(elements));
  }

  /**
   * Construct a fluent iterable from another fluent iterable. This is obviously never necessary,
   * but is intended to help call out cases where one migration from {@code Iterable} to {@code
   * FluentIterable} has obviated the need to explicitly convert to a {@code FluentIterable}.
   *
   * @deprecated instances of {@code FluentIterable} don't need to be converted to {@code
   *     FluentIterable}
   */
  @Deprecated
  @InlineMe(
      replacement = "checkNotNull(iterable)",
      staticImports = {"com.google.common.base.Preconditions.checkNotNull"})
  public static <E extends @Nullable Object> FluentIterable<E> from(FluentIterable<E> iterable) {
    return checkNotNull(iterable);
  }

  /**
   * Returns a fluent iterable that combines two iterables. The returned iterable has an iterator
   * that traverses the elements in {@code a}, followed by the elements in {@code b}. The source
   * iterators are not polled until necessary.
   *
   * <p>The returned iterable's iterator supports {@code remove()} when the corresponding input
   * iterator supports it.
   *
   * <p><b>{@code Stream} equivalent:</b> {@link Stream#concat}.
   *
   * @since 20.0
   */
  @Beta
  public static <T extends @Nullable Object> FluentIterable<T> concat(
      Iterable<? extends T> a, Iterable<? extends T> b) {
    return concatNoDefensiveCopy(a, b);
  }

  /**
   * Returns a fluent iterable that combines three iterables. The returned iterable has an iterator
   * that traverses the elements in {@code a}, followed by the elements in {@code b}, followed by
   * the elements in {@code c}. The source iterators are not polled until necessary.
   *
   * <p>The returned iterable's iterator supports {@code remove()} when the corresponding input
   * iterator supports it.
   *
   * <p><b>{@code Stream} equivalent:</b> use nested calls to {@link Stream#concat}, or see the
   * advice in {@link #concat(Iterable...)}.
   *
   * @since 20.0
   */
  @Beta
  public static <T extends @Nullable Object> FluentIterable<T> concat(
      Iterable<? extends T> a, Iterable<? extends T> b, Iterable<? extends T> c) {
    return concatNoDefensiveCopy(a, b, c);
  }

  /**
   * Returns a fluent iterable that combines four iterables. The returned iterable has an iterator
   * that traverses the elements in {@code a}, followed by the elements in {@code b}, followed by
   * the elements in {@code c}, followed by the elements in {@code d}. The source iterators are not
   * polled until necessary.
   *
   * <p>The returned iterable's iterator supports {@code remove()} when the corresponding input
   * iterator supports it.
   *
   * <p><b>{@code Stream} equivalent:</b> use nested calls to {@link Stream#concat}, or see the
   * advice in {@link #concat(Iterable...)}.
   *
   * @since 20.0
   */
  @Beta
  public static <T extends @Nullable Object> FluentIterable<T> concat(
      Iterable<? extends T> a,
      Iterable<? extends T> b,
      Iterable<? extends T> c,
      Iterable<? extends T> d) {
    return concatNoDefensiveCopy(a, b, c, d);
  }

  /**
   * Returns a fluent iterable that combines several iterables. The returned iterable has an
   * iterator that traverses the elements of each iterable in {@code inputs}. The input iterators
   * are not polled until necessary.
   *
   * <p>The returned iterable's iterator supports {@code remove()} when the corresponding input
   * iterator supports it.
   *
   * <p><b>{@code Stream} equivalent:</b> to concatenate an arbitrary number of streams, use {@code
   * Stream.of(stream1, stream2, ...).flatMap(s -> s)}. If the sources are iterables, use {@code
   * Stream.of(iter1, iter2, ...).flatMap(Streams::stream)}.
   *
   * @throws NullPointerException if any of the provided iterables is {@code null}
   * @since 20.0
   */
  @Beta
  public static <T extends @Nullable Object> FluentIterable<T> concat(
      Iterable<? extends T>... inputs) {
    return concatNoDefensiveCopy(Arrays.copyOf(inputs, inputs.length));
  }

  /**
   * Returns a fluent iterable that combines several iterables. The returned iterable has an
   * iterator that traverses the elements of each iterable in {@code inputs}. The input iterators
   * are not polled until necessary.
   *
   * <p>The returned iterable's iterator supports {@code remove()} when the corresponding input
   * iterator supports it. The methods of the returned iterable may throw {@code
   * NullPointerException} if any of the input iterators is {@code null}.
   *
   * <p><b>{@code Stream} equivalent:</b> {@code streamOfStreams.flatMap(s -> s)} or {@code
   * streamOfIterables.flatMap(Streams::stream)}. (See {@link Streams#stream}.)
   *
   * @since 20.0
   */
  @Beta
  public static <T extends @Nullable Object> FluentIterable<T> concat(
      final Iterable<? extends Iterable<? extends T>> inputs) {
    checkNotNull(inputs);
    return new FluentIterable<T>() {
      @Override
      public Iterator<T> iterator() {
        return Iterators.concat(Iterators.transform(inputs.iterator(), Iterables.<T>toIterator()));
      }
    };
  }

  /** Concatenates a varargs array of iterables without making a defensive copy of the array. */
  private static <T extends @Nullable Object> FluentIterable<T> concatNoDefensiveCopy(
      final Iterable<? extends T>... inputs) {
    for (Iterable<? extends T> input : inputs) {
      checkNotNull(input);
    }
    return new FluentIterable<T>() {
      @Override
      public Iterator<T> iterator() {
        return Iterators.concat(
            /* lazily generate the iterators on each input only as needed */
            new AbstractIndexedListIterator<Iterator<? extends T>>(inputs.length) {
              @Override
              public Iterator<? extends T> get(int i) {
                return inputs[i].iterator();
              }
            });
      }
    };
  }

  /**
   * Returns a fluent iterable containing no elements.
   *
   * <p><b>{@code Stream} equivalent:</b> {@link Stream#empty}.
   *
   * @since 20.0
   */
  @Beta
  public static <E extends @Nullable Object> FluentIterable<E> of() {
    return FluentIterable.from(Collections.<E>emptyList());
  }

  /**
   * Returns a fluent iterable containing the specified elements in order.
   *
   * <p><b>{@code Stream} equivalent:</b> {@link java.util.stream.Stream#of(Object[])
   * Stream.of(T...)}.
   *
   * @since 20.0
   */
  @Beta
  public static <E extends @Nullable Object> FluentIterable<E> of(E element, E... elements) {
    return from(Lists.asList(element, elements));
  }

  /**
   * Returns a string representation of this fluent iterable, with the format {@code [e1, e2, ...,
   * en]}.
   *
   * <p><b>{@code Stream} equivalent:</b> {@code stream.collect(Collectors.joining(", ", "[", "]"))}
   * or (less efficiently) {@code stream.collect(Collectors.toList()).toString()}.
   */
  @Override
  public String toString() {
    return Iterables.toString(getDelegate());
  }

  /**
   * Returns the number of elements in this fluent iterable.
   *
   * <p><b>{@code Stream} equivalent:</b> {@link Stream#count}.
   */
  public final int size() {
    return Iterables.size(getDelegate());
  }

  /**
   * Returns {@code true} if this fluent iterable contains any object for which {@code
   * equals(target)} is true.
   *
   * <p><b>{@code Stream} equivalent:</b> {@code stream.anyMatch(Predicate.isEqual(target))}.
   */
  public final boolean contains(@CheckForNull Object target) {
    return Iterables.contains(getDelegate(), target);
  }

  /**
   * Returns a fluent iterable whose {@code Iterator} cycles indefinitely over the elements of this
   * fluent iterable.
   *
   * <p>That iterator supports {@code remove()} if {@code iterable.iterator()} does. After {@code
   * remove()} is called, subsequent cycles omit the removed element, which is no longer in this
   * fluent iterable. The iterator's {@code hasNext()} method returns {@code true} until this fluent
   * iterable is empty.
   *
   * <p><b>Warning:</b> Typical uses of the resulting iterator may produce an infinite loop. You
   * should use an explicit {@code break} or be certain that you will eventually remove all the
   * elements.
   *
   * <p><b>{@code Stream} equivalent:</b> if the source iterable has only a single element {@code
   * e}, use {@code Stream.generate(() -> e)}. Otherwise, collect your stream into a collection and
   * use {@code Stream.generate(() -> collection).flatMap(Collection::stream)}.
   */
  public final FluentIterable<E> cycle() {
    return from(Iterables.cycle(getDelegate()));
  }

  /**
   * Returns a fluent iterable whose iterators traverse first the elements of this fluent iterable,
   * followed by those of {@code other}. The iterators are not polled until necessary.
   *
   * <p>The returned iterable's {@code Iterator} supports {@code remove()} when the corresponding
   * {@code Iterator} supports it.
   *
   * <p><b>{@code Stream} equivalent:</b> {@link Stream#concat}.
   *
   * @since 18.0
   */
  @Beta
  public final FluentIterable<E> append(Iterable<? extends E> other) {
    return FluentIterable.concat(getDelegate(), other);
  }

  /**
   * Returns a fluent iterable whose iterators traverse first the elements of this fluent iterable,
   * followed by {@code elements}.
   *
   * <p><b>{@code Stream} equivalent:</b> {@code Stream.concat(thisStream, Stream.of(elements))}.
   *
   * @since 18.0
   */
  @Beta
  public final FluentIterable<E> append(E... elements) {
    return FluentIterable.concat(getDelegate(), Arrays.asList(elements));
  }

  /**
   * Returns the elements from this fluent iterable that satisfy a predicate. The resulting fluent
   * iterable's iterator does not support {@code remove()}.
   *
   * <p><b>{@code Stream} equivalent:</b> {@link Stream#filter} (same).
   */
  public final FluentIterable<E> filter(Predicate<? super E> predicate) {
    return from(Iterables.filter(getDelegate(), predicate));
  }

  /**
   * Returns the elements from this fluent iterable that are instances of class {@code type}.
   *
   * <p><b>{@code Stream} equivalent:</b> {@code stream.filter(type::isInstance).map(type::cast)}.
   * This does perform a little more work than necessary, so another option is to insert an
   * unchecked cast at some later point:
   *
   * <pre>
   * {@code @SuppressWarnings("unchecked") // safe because of ::isInstance check
   * ImmutableList<NewType> result =
   *     (ImmutableList) stream.filter(NewType.class::isInstance).collect(toImmutableList());}
   * </pre>
   */
  @GwtIncompatible // Class.isInstance
  public final <T> FluentIterable<T> filter(Class<T> type) {
    return from(Iterables.filter(getDelegate(), type));
  }

  /**
   * Returns {@code true} if any element in this fluent iterable satisfies the predicate.
   *
   * <p><b>{@code Stream} equivalent:</b> {@link Stream#anyMatch} (same).
   */
  public final boolean anyMatch(Predicate<? super E> predicate) {
    return Iterables.any(getDelegate(), predicate);
  }

  /**
   * Returns {@code true} if every element in this fluent iterable satisfies the predicate. If this
   * fluent iterable is empty, {@code true} is returned.
   *
   * <p><b>{@code Stream} equivalent:</b> {@link Stream#allMatch} (same).
   */
  public final boolean allMatch(Predicate<? super E> predicate) {
    return Iterables.all(getDelegate(), predicate);
  }

  /**
   * Returns an {@link Optional} containing the first element in this fluent iterable that satisfies
   * the given predicate, if such an element exists.
   *
   * <p><b>Warning:</b> avoid using a {@code predicate} that matches {@code null}. If {@code null}
   * is matched in this fluent iterable, a {@link NullPointerException} will be thrown.
   *
   * <p><b>{@code Stream} equivalent:</b> {@code stream.filter(predicate).findFirst()}.
   */
  @SuppressWarnings("nullness") // Unsafe, but we can't do much about it now.
  public final Optional<@NonNull E> firstMatch(Predicate<? super E> predicate) {
    return Iterables.<E>tryFind((Iterable<@NonNull E>) getDelegate(), predicate);
  }

  /**
   * Returns a fluent iterable that applies {@code function} to each element of this fluent
   * iterable.
   *
   * <p>The returned fluent iterable's iterator supports {@code remove()} if this iterable's
   * iterator does. After a successful {@code remove()} call, this fluent iterable no longer
   * contains the corresponding element.
   *
   * <p><b>{@code Stream} equivalent:</b> {@link Stream#map}.
   */
  public final <T extends @Nullable Object> FluentIterable<T> transform(
      Function<? super E, T> function) {
    return from(Iterables.transform(getDelegate(), function));
  }

  /**
   * Applies {@code function} to each element of this fluent iterable and returns a fluent iterable
   * with the concatenated combination of results. {@code function} returns an Iterable of results.
   *
   * <p>The returned fluent iterable's iterator supports {@code remove()} if this function-returned
   * iterables' iterator does. After a successful {@code remove()} call, the returned fluent
   * iterable no longer contains the corresponding element.
   *
   * <p><b>{@code Stream} equivalent:</b> {@link Stream#flatMap} (using a function that produces
   * streams, not iterables).
   *
   * @since 13.0 (required {@code Function<E, Iterable<T>>} until 14.0)
   */
  public <T extends @Nullable Object> FluentIterable<T> transformAndConcat(
      Function<? super E, ? extends Iterable<? extends T>> function) {
    return FluentIterable.concat(transform(function));
  }

  /**
   * Returns an {@link Optional} containing the first element in this fluent iterable. If the
   * iterable is empty, {@code Optional.absent()} is returned.
   *
   * <p><b>{@code Stream} equivalent:</b> if the goal is to obtain any element, {@link
   * Stream#findAny}; if it must specifically be the <i>first</i> element, {@code Stream#findFirst}.
   *
   * @throws NullPointerException if the first element is null; if this is a possibility, use {@code
   *     iterator().next()} or {@link Iterables#getFirst} instead.
   */
  @SuppressWarnings("nullness") // Unsafe, but we can't do much about it now.
  public final Optional<@NonNull E> first() {
    Iterator<E> iterator = getDelegate().iterator();
    return iterator.hasNext() ? Optional.of(iterator.next()) : Optional.absent();
  }

  /**
   * Returns an {@link Optional} containing the last element in this fluent iterable. If the
   * iterable is empty, {@code Optional.absent()} is returned. If the underlying {@code iterable} is
   * a {@link List} with {@link java.util.RandomAccess} support, then this operation is guaranteed
   * to be {@code O(1)}.
   *
   * <p><b>{@code Stream} equivalent:</b> {@code stream.reduce((a, b) -> b)}.
   *
   * @throws NullPointerException if the last element is null; if this is a possibility, use {@link
   *     Iterables#getLast} instead.
   */
  @SuppressWarnings("nullness") // Unsafe, but we can't do much about it now.
  public final Optional<@NonNull E> last() {
    // Iterables#getLast was inlined here so we don't have to throw/catch a NSEE

    // TODO(kevinb): Support a concurrently modified collection?
    Iterable<E> iterable = getDelegate();
    if (iterable instanceof List) {
      List<E> list = (List<E>) iterable;
      if (list.isEmpty()) {
        return Optional.absent();
      }
      return Optional.of(list.get(list.size() - 1));
    }
    Iterator<E> iterator = iterable.iterator();
    if (!iterator.hasNext()) {
      return Optional.absent();
    }

    /*
     * TODO(kevinb): consider whether this "optimization" is worthwhile. Users with SortedSets tend
     * to know they are SortedSets and probably would not call this method.
     */
    if (iterable instanceof SortedSet) {
      SortedSet<E> sortedSet = (SortedSet<E>) iterable;
      return Optional.of(sortedSet.last());
    }

    while (true) {
      E current = iterator.next();
      if (!iterator.hasNext()) {
        return Optional.of(current);
      }
    }
  }

  /**
   * Returns a view of this fluent iterable that skips its first {@code numberToSkip} elements. If
   * this fluent iterable contains fewer than {@code numberToSkip} elements, the returned fluent
   * iterable skips all of its elements.
   *
   * <p>Modifications to this fluent iterable before a call to {@code iterator()} are reflected in
   * the returned fluent iterable. That is, the iterator skips the first {@code numberToSkip}
   * elements that exist when the iterator is created, not when {@code skip()} is called.
   *
   * <p>The returned fluent iterable's iterator supports {@code remove()} if the {@code Iterator} of
   * this fluent iterable supports it. Note that it is <i>not</i> possible to delete the last
   * skipped element by immediately calling {@code remove()} on the returned fluent iterable's
   * iterator, as the {@code Iterator} contract states that a call to {@code * remove()} before a
   * call to {@code next()} will throw an {@link IllegalStateException}.
   *
   * <p><b>{@code Stream} equivalent:</b> {@link Stream#skip} (same).
   */
  public final FluentIterable<E> skip(int numberToSkip) {
    return from(Iterables.skip(getDelegate(), numberToSkip));
  }

  /**
   * Creates a fluent iterable with the first {@code size} elements of this fluent iterable. If this
   * fluent iterable does not contain that many elements, the returned fluent iterable will have the
   * same behavior as this fluent iterable. The returned fluent iterable's iterator supports {@code
   * remove()} if this fluent iterable's iterator does.
   *
   * <p><b>{@code Stream} equivalent:</b> {@link Stream#limit} (same).
   *
   * @param maxSize the maximum number of elements in the returned fluent iterable
   * @throws IllegalArgumentException if {@code size} is negative
   */
  public final FluentIterable<E> limit(int maxSize) {
    return from(Iterables.limit(getDelegate(), maxSize));
  }

  /**
   * Determines whether this fluent iterable is empty.
   *
   * <p><b>{@code Stream} equivalent:</b> {@code !stream.findAny().isPresent()}.
   */
  public final boolean isEmpty() {
    return !getDelegate().iterator().hasNext();
  }

  /**
   * Returns an {@code ImmutableList} containing all of the elements from this fluent iterable in
   * proper sequence.
   *
   * <p><b>{@code Stream} equivalent:</b> pass {@link ImmutableList#toImmutableList} to {@code
   * stream.collect()}.
   *
   * @throws NullPointerException if any element is {@code null}
   * @since 14.0 (since 12.0 as {@code toImmutableList()}).
   */
  @SuppressWarnings("nullness") // Unsafe, but we can't do much about it now.
  public final ImmutableList<@NonNull E> toList() {
    return ImmutableList.copyOf((Iterable<@NonNull E>) getDelegate());
  }

  /**
   * Returns an {@code ImmutableList} containing all of the elements from this {@code
   * FluentIterable} in the order specified by {@code comparator}. To produce an {@code
   * ImmutableList} sorted by its natural ordering, use {@code toSortedList(Ordering.natural())}.
   *
   * <p><b>{@code Stream} equivalent:</b> pass {@link ImmutableList#toImmutableList} to {@code
   * stream.sorted(comparator).collect()}.
   *
   * @param comparator the function by which to sort list elements
   * @throws NullPointerException if any element of this iterable is {@code null}
   * @since 14.0 (since 13.0 as {@code toSortedImmutableList()}).
   */
  @SuppressWarnings("nullness") // Unsafe, but we can't do much about it now.
  public final ImmutableList<@NonNull E> toSortedList(Comparator<? super E> comparator) {
    return Ordering.from(comparator).immutableSortedCopy((Iterable<@NonNull E>) getDelegate());
  }

  /**
   * Returns an {@code ImmutableSet} containing all of the elements from this fluent iterable with
   * duplicates removed.
   *
   * <p><b>{@code Stream} equivalent:</b> pass {@link ImmutableSet#toImmutableSet} to {@code
   * stream.collect()}.
   *
   * @throws NullPointerException if any element is {@code null}
   * @since 14.0 (since 12.0 as {@code toImmutableSet()}).
   */
  @SuppressWarnings("nullness") // Unsafe, but we can't do much about it now.
  public final ImmutableSet<@NonNull E> toSet() {
    return ImmutableSet.copyOf((Iterable<@NonNull E>) getDelegate());
  }

  /**
   * Returns an {@code ImmutableSortedSet} containing all of the elements from this {@code
   * FluentIterable} in the order specified by {@code comparator}, with duplicates (determined by
   * {@code comparator.compare(x, y) == 0}) removed. To produce an {@code ImmutableSortedSet} sorted
   * by its natural ordering, use {@code toSortedSet(Ordering.natural())}.
   *
   * <p><b>{@code Stream} equivalent:</b> pass {@link ImmutableSortedSet#toImmutableSortedSet} to
   * {@code stream.collect()}.
   *
   * @param comparator the function by which to sort set elements
   * @throws NullPointerException if any element of this iterable is {@code null}
   * @since 14.0 (since 12.0 as {@code toImmutableSortedSet()}).
   */
  @SuppressWarnings("nullness") // Unsafe, but we can't do much about it now.
  public final ImmutableSortedSet<@NonNull E> toSortedSet(Comparator<? super E> comparator) {
    return ImmutableSortedSet.copyOf(comparator, (Iterable<@NonNull E>) getDelegate());
  }

  /**
   * Returns an {@code ImmutableMultiset} containing all of the elements from this fluent iterable.
   *
   * <p><b>{@code Stream} equivalent:</b> pass {@link ImmutableMultiset#toImmutableMultiset} to
   * {@code stream.collect()}.
   *
   * @throws NullPointerException if any element is null
   * @since 19.0
   */
  @SuppressWarnings("nullness") // Unsafe, but we can't do much about it now.
  public final ImmutableMultiset<@NonNull E> toMultiset() {
    return ImmutableMultiset.copyOf((Iterable<@NonNull E>) getDelegate());
  }

  /**
   * Returns an immutable map whose keys are the distinct elements of this {@code FluentIterable}
   * and whose value for each key was computed by {@code valueFunction}. The map's iteration order
   * is the order of the first appearance of each key in this iterable.
   *
   * <p>When there are multiple instances of a key in this iterable, it is unspecified whether
   * {@code valueFunction} will be applied to more than one instance of that key and, if it is,
   * which result will be mapped to that key in the returned map.
   *
   * <p><b>{@code Stream} equivalent:</b> {@code stream.collect(ImmutableMap.toImmutableMap(k -> k,
   * valueFunction))}.
   *
   * @throws NullPointerException if any element of this iterable is {@code null}, or if {@code
   *     valueFunction} produces {@code null} for any key
   * @since 14.0
   */
  @SuppressWarnings("nullness") // Unsafe, but we can't do much about it now.
  public final <V> ImmutableMap<@NonNull E, V> toMap(Function<? super E, V> valueFunction) {
    return Maps.toMap((Iterable<@NonNull E>) getDelegate(), valueFunction);
  }

  /**
   * Creates an index {@code ImmutableListMultimap} that contains the results of applying a
   * specified function to each item in this {@code FluentIterable} of values. Each element of this
   * iterable will be stored as a value in the resulting multimap, yielding a multimap with the same
   * size as this iterable. The key used to store that value in the multimap will be the result of
   * calling the function on that value. The resulting multimap is created as an immutable snapshot.
   * In the returned multimap, keys appear in the order they are first encountered, and the values
   * corresponding to each key appear in the same order as they are encountered.
   *
   * <p><b>{@code Stream} equivalent:</b> {@code stream.collect(Collectors.groupingBy(keyFunction))}
   * behaves similarly, but returns a mutable {@code Map<K, List<E>>} instead, and may not preserve
   * the order of entries.
   *
   * @param keyFunction the function used to produce the key for each value
   * @throws NullPointerException if any element of this iterable is {@code null}, or if {@code
   *     keyFunction} produces {@code null} for any key
   * @since 14.0
   */
  @SuppressWarnings("nullness") // Unsafe, but we can't do much about it now.
  public final <K> ImmutableListMultimap<K, @NonNull E> index(Function<? super E, K> keyFunction) {
    return Multimaps.index((Iterable<@NonNull E>) getDelegate(), keyFunction);
  }

  /**
   * Returns a map with the contents of this {@code FluentIterable} as its {@code values}, indexed
   * by keys derived from those values. In other words, each input value produces an entry in the
   * map whose key is the result of applying {@code keyFunction} to that value. These entries appear
   * in the same order as they appeared in this fluent iterable. Example usage:
   *
   * <pre>{@code
   * Color red = new Color("red", 255, 0, 0);
   * ...
   * FluentIterable<Color> allColors = FluentIterable.from(ImmutableSet.of(red, green, blue));
   *
   * Map<String, Color> colorForName = allColors.uniqueIndex(toStringFunction());
   * assertThat(colorForName).containsEntry("red", red);
   * }</pre>
   *
   * <p>If your index may associate multiple values with each key, use {@link #index(Function)
   * index}.
   *
   * <p><b>{@code Stream} equivalent:</b> {@code
   * stream.collect(ImmutableMap.toImmutableMap(keyFunction, v -> v))}.
   *
   * @param keyFunction the function used to produce the key for each value
   * @return a map mapping the result of evaluating the function {@code keyFunction} on each value
   *     in this fluent iterable to that value
   * @throws IllegalArgumentException if {@code keyFunction} produces the same key for more than one
   *     value in this fluent iterable
   * @throws NullPointerException if any element of this iterable is {@code null}, or if {@code
   *     keyFunction} produces {@code null} for any key
   * @since 14.0
   */
  @SuppressWarnings("nullness") // Unsafe, but we can't do much about it now.
  public final <K> ImmutableMap<K, @NonNull E> uniqueIndex(Function<? super E, K> keyFunction) {
    return Maps.uniqueIndex((Iterable<@NonNull E>) getDelegate(), keyFunction);
  }

  /**
   * Returns an array containing all of the elements from this fluent iterable in iteration order.
   *
   * <p><b>{@code Stream} equivalent:</b> if an object array is acceptable, use {@code
   * stream.toArray()}; if {@code type} is a class literal such as {@code MyType.class}, use {@code
   * stream.toArray(MyType[]::new)}. Otherwise use {@code stream.toArray( len -> (E[])
   * Array.newInstance(type, len))}.
   *
   * @param type the type of the elements
   * @return a newly-allocated array into which all the elements of this fluent iterable have been
   *     copied
   */
  @GwtIncompatible // Array.newArray(Class, int)
  public final @Nullable E[] toArray(Class<@NonNull E> type) {
    return Iterables.toArray(getDelegate(), type);
  }

  /**
   * Copies all the elements from this fluent iterable to {@code collection}. This is equivalent to
   * calling {@code Iterables.addAll(collection, this)}.
   *
   * <p><b>{@code Stream} equivalent:</b> {@code stream.forEachOrdered(collection::add)} or {@code
   * stream.forEach(collection::add)}.
   *
   * @param collection the collection to copy elements to
   * @return {@code collection}, for convenience
   * @since 14.0
   */
  @CanIgnoreReturnValue
  public final <C extends Collection<? super E>> C copyInto(C collection) {
    checkNotNull(collection);
    Iterable<E> iterable = getDelegate();
    if (iterable instanceof Collection) {
      collection.addAll((Collection<E>) iterable);
    } else {
      for (E item : iterable) {
        collection.add(item);
      }
    }
    return collection;
  }

  /**
   * Returns a {@link String} containing all of the elements of this fluent iterable joined with
   * {@code joiner}.
   *
   * <p><b>{@code Stream} equivalent:</b> {@code joiner.join(stream.iterator())}, or, if you are not
   * using any optional {@code Joiner} features, {@code
   * stream.collect(Collectors.joining(delimiter)}.
   *
   * @since 18.0
   */
  @Beta
  public final String join(Joiner joiner) {
    return joiner.join(this);
  }

  /**
   * Returns the element at the specified position in this fluent iterable.
   *
   * <p><b>{@code Stream} equivalent:</b> {@code stream.skip(position).findFirst().get()} (but note
   * that this throws different exception types, and throws an exception if {@code null} would be
   * returned).
   *
   * @param position position of the element to return
   * @return the element at the specified position in this fluent iterable
   * @throws IndexOutOfBoundsException if {@code position} is negative or greater than or equal to
   *     the size of this fluent iterable
   */
  public final E get(int position) {
    return Iterables.get(getDelegate(), position);
  }

  /**
   * Returns a stream of this fluent iterable's contents (similar to calling {@link
   * Collection#stream} on a collection).
   *
   * <p><b>Note:</b> the earlier in the chain you can switch to {@code Stream} usage (ideally not
   * going through {@code FluentIterable} at all), the more performant and idiomatic your code will
   * be. This method is a transitional aid, to be used only when really necessary.
   *
   * @since 21.0
   */
  public final Stream<E> stream() {
    return Streams.stream(getDelegate());
  }

  /** Function that transforms {@code Iterable<E>} into a fluent iterable. */
  private static class FromIterableFunction<E extends @Nullable Object>
      implements Function<Iterable<E>, FluentIterable<E>> {
    @Override
    public FluentIterable<E> apply(Iterable<E> fromObject) {
      return FluentIterable.from(fromObject);
    }
  }
}<|MERGE_RESOLUTION|>--- conflicted
+++ resolved
@@ -34,13 +34,9 @@
 import java.util.SortedSet;
 import java.util.stream.Stream;
 import javax.annotation.CheckForNull;
-<<<<<<< HEAD
-import org.jspecify.nullness.NullMarked;
-import org.jspecify.nullness.Nullable;
-=======
-import org.checkerframework.checker.nullness.qual.NonNull;
-import org.checkerframework.checker.nullness.qual.Nullable;
->>>>>>> 28ee96ff
+import org.jspecify.annotations.NonNull;
+import org.jspecify.annotations.NullMarked;
+import org.jspecify.annotations.Nullable;
 
 /**
  * A discouraged (but not deprecated) precursor to Java's superior {@link Stream} library.
@@ -335,7 +331,8 @@
    * @since 20.0
    */
   @Beta
-  public static <E extends @Nullable Object> FluentIterable<E> of(E element, E... elements) {
+  public static <E extends @Nullable Object> FluentIterable<E> of(
+      @ParametricNullness E element, E... elements) {
     return from(Lists.asList(element, elements));
   }
 
@@ -848,6 +845,7 @@
    * @throws IndexOutOfBoundsException if {@code position} is negative or greater than or equal to
    *     the size of this fluent iterable
    */
+  @ParametricNullness
   public final E get(int position) {
     return Iterables.get(getDelegate(), position);
   }
