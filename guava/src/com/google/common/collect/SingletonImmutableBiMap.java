--- conflicted
+++ resolved
@@ -61,16 +61,12 @@
   }
 
   @Override
-<<<<<<< HEAD
-  public boolean containsKey(/*@Nullable*/ Object key) {
-=======
   public void forEach(BiConsumer<? super K, ? super V> action) {
     checkNotNull(action).accept(singleKey, singleValue);
   }
 
   @Override
   public boolean containsKey(@Nullable Object key) {
->>>>>>> 379757e3
     return singleKey.equals(key);
   }
 
