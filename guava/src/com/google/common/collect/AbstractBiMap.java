--- conflicted
+++ resolved
@@ -156,22 +156,18 @@
 
   @CanIgnoreReturnValue
   @Override
-<<<<<<< HEAD
-  public @org.checkerframework.checker.nullness.qual.Nullable V remove(@NullableDecl Object key) {
-=======
-  public V remove(@Nullable Object key) {
->>>>>>> f972c215
+  public @Nullable V remove(@Nullable Object key) {
     return containsKey(key) ? removeFromBothMaps(key) : null;
   }
 
   @CanIgnoreReturnValue
-  private V removeFromBothMaps(@NullableDecl Object key) {
+  private V removeFromBothMaps(@Nullable Object key) {
     V oldValue = delegate.remove(key);
     removeFromInverseMap(oldValue);
     return oldValue;
   }
 
-  private void removeFromInverseMap(@org.checkerframework.checker.nullness.qual.Nullable V oldValue) {
+  private void removeFromInverseMap(@Nullable V oldValue) {
     inverse.delegate.remove(oldValue);
   }
 
@@ -242,7 +238,7 @@
     }
 
     @Override
-    public boolean remove(@org.checkerframework.checker.nullness.qual.Nullable Object key) {
+    public boolean remove(@Nullable Object key) {
       if (!contains(key)) {
         return false;
       }
@@ -390,7 +386,7 @@
     }
 
     @Override
-    public boolean remove(@org.checkerframework.checker.nullness.qual.Nullable Object object) {
+    public boolean remove(@Nullable Object object) {
       if (!esDelegate.contains(object)) {
         return false;
       }
@@ -426,7 +422,7 @@
 
     @Pure
     @Override
-    public boolean contains(@org.checkerframework.checker.nullness.qual.Nullable Object o) {
+    public boolean contains(@Nullable Object o) {
       return Maps.containsEntryImpl(delegate(), o);
     }
 
