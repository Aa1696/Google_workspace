--- conflicted
+++ resolved
@@ -561,12 +561,7 @@
    *  by {@link java.util.stream.Stream#map}. This method is not being
    * deprecated, but we gently encourage you to migrate to streams.
    */
-<<<<<<< HEAD
-  @CheckReturnValue
   public static <F extends /*@org.checkerframework.checker.nullness.qual.Nullable*/ Object, T extends /*@org.checkerframework.checker.nullness.qual.Nullable*/ Object> List<T> transform(
-=======
-  public static <F, T> List<T> transform(
->>>>>>> 379757e3
       List<F> fromList, Function<? super F, ? extends T> function) {
     return (fromList instanceof RandomAccess)
         ? new TransformingRandomAccessList<F, T>(fromList, function)
