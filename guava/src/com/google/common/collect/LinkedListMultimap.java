--- conflicted
+++ resolved
@@ -156,13 +156,8 @@
     }
   }
 
-<<<<<<< HEAD
-  private transient @org.checkerframework.checker.nullness.qual.Nullable Node<K, V> head; // the head for all keys
-  private transient @org.checkerframework.checker.nullness.qual.Nullable Node<K, V> tail; // the tail for all keys
-=======
   @NullableDecl private transient Node<K, V> head; // the head for all keys
   @NullableDecl private transient Node<K, V> tail; // the tail for all keys
->>>>>>> 594e3b73
   private transient Map<K, KeyList<K, V>> keyToKeyList;
   private transient int size;
 
@@ -319,15 +314,9 @@
   /** An {@code Iterator} over all nodes. */
   private class NodeIterator implements ListIterator<Entry<K, V>> {
     int nextIndex;
-<<<<<<< HEAD
-    @org.checkerframework.checker.nullness.qual.Nullable Node<K, V> next;
-    @org.checkerframework.checker.nullness.qual.Nullable Node<K, V> current;
-    Node<K, V> previous;
-=======
     @NullableDecl Node<K, V> next;
     @NullableDecl Node<K, V> current;
     @NullableDecl Node<K, V> previous;
->>>>>>> 594e3b73
     int expectedModCount = modCount;
 
     NodeIterator(int index) {
@@ -432,13 +421,8 @@
   /** An {@code Iterator} over distinct keys in key head order. */
   private class DistinctKeyIterator implements Iterator<K> {
     final Set<K> seenKeys = Sets.<K>newHashSetWithExpectedSize(keySet().size());
-<<<<<<< HEAD
     @org.checkerframework.checker.nullness.qual.Nullable Node<K, V> next = head;
-    @org.checkerframework.checker.nullness.qual.Nullable Node<K, V> current;
-=======
-    Node<K, V> next = head;
     @NullableDecl Node<K, V> current;
->>>>>>> 594e3b73
     int expectedModCount = modCount;
 
     private void checkForConcurrentModification() {
@@ -477,19 +461,11 @@
 
   /** A {@code ListIterator} over values for a specified key. */
   private class ValueForKeyIterator implements ListIterator<V> {
-<<<<<<< HEAD
-    final @org.checkerframework.checker.nullness.qual.Nullable Object key;
-    int nextIndex;
-    @org.checkerframework.checker.nullness.qual.Nullable Node<K, V> next;
-    @org.checkerframework.checker.nullness.qual.Nullable Node<K, V> current;
-    @org.checkerframework.checker.nullness.qual.Nullable Node<K, V> previous;
-=======
     @NullableDecl final Object key;
     int nextIndex;
     @NullableDecl Node<K, V> next;
     @NullableDecl Node<K, V> current;
     @NullableDecl Node<K, V> previous;
->>>>>>> 594e3b73
 
     /** Constructs a new iterator over all values for the specified key. */
     ValueForKeyIterator(@NullableDecl Object key) {
