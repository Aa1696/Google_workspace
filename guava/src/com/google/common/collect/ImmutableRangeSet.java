--- conflicted
+++ resolved
@@ -573,11 +573,7 @@
       this.domain = domain;
     }
 
-<<<<<<< HEAD
-    private transient @Nullable Integer size;
-=======
-    @LazyInit @CheckForNull private transient Integer size;
->>>>>>> 514f2127
+    @LazyInit private transient @Nullable Integer size;
 
     @Override
     public int size() {
