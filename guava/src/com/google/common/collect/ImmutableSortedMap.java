/*
 * Copyright (C) 2009 The Guava Authors
 *
 * Licensed under the Apache License, Version 2.0 (the "License");
 * you may not use this file except in compliance with the License.
 * You may obtain a copy of the License at
 *
 * http://www.apache.org/licenses/LICENSE-2.0
 *
 * Unless required by applicable law or agreed to in writing, software
 * distributed under the License is distributed on an "AS IS" BASIS,
 * WITHOUT WARRANTIES OR CONDITIONS OF ANY KIND, either express or implied.
 * See the License for the specific language governing permissions and
 * limitations under the License.
 */

package com.google.common.collect;

import org.checkerframework.dataflow.qual.Pure;
import org.checkerframework.dataflow.qual.SideEffectFree;
import org.checkerframework.framework.qual.AnnotatedFor;

import static com.google.common.base.Preconditions.checkArgument;
import static com.google.common.base.Preconditions.checkNotNull;
import static com.google.common.collect.CollectPreconditions.checkEntryNotNull;
import static com.google.common.collect.Maps.keyOrNull;

import com.google.common.annotations.Beta;
import com.google.common.annotations.GwtCompatible;
<<<<<<< HEAD
=======
import com.google.errorprone.annotations.CanIgnoreReturnValue;
>>>>>>> 379757e3
import com.google.j2objc.annotations.WeakOuter;
import java.util.AbstractMap;
import java.util.Arrays;
import java.util.Comparator;
import java.util.Map;
import java.util.NavigableMap;
import java.util.SortedMap;
import java.util.Spliterator;
import java.util.TreeMap;
import java.util.function.BiConsumer;
import java.util.function.BinaryOperator;
import java.util.function.Consumer;
import java.util.function.Function;
import java.util.stream.Collector;
import java.util.stream.Collectors;
import javax.annotation.Nullable;

/**
 * A {@link NavigableMap} whose contents will never change, with many other important properties
 * detailed at {@link ImmutableCollection}.
 *
 * <p><b>Warning:</b> as with any sorted collection, you are strongly advised not to use a {@link
 * Comparator} or {@link Comparable} type whose comparison behavior is <i>inconsistent with
 * equals</i>. That is, {@code a.compareTo(b)} or {@code comparator.compare(a, b)} should equal zero
 * <i>if and only if</i> {@code a.equals(b)}. If this advice is not followed, the resulting map will
 * not correctly obey its specification.
 *
 * <p>See the Guava User Guide article on <a href=
 * "https://github.com/google/guava/wiki/ImmutableCollectionsExplained">
 * immutable collections</a>.
 *
 * @author Jared Levy
 * @author Louis Wasserman
 * @since 2.0 (implements {@code NavigableMap} since 12.0)
 */
@AnnotatedFor({"nullness"})
@GwtCompatible(serializable = true, emulated = true)
public final class ImmutableSortedMap<K, V> extends ImmutableSortedMapFauxverideShim<K, V>
    implements NavigableMap<K, V> {
  /**
   * Returns a {@link Collector} that accumulates elements into an {@code ImmutableSortedMap}
   * whose keys and values are the result of applying the provided mapping functions to the input
   * elements.  The generated map is sorted by the specified comparator.
   *
   * <p>If the mapped keys contain duplicates (according to the specified comparator), an
   * {@code IllegalArgumentException} is thrown when the collection operation is performed.
   * (This differs from the {@code Collector} returned by
   * {@link Collectors#toMap(Function, Function)}, which throws an {@code IllegalStateException}.)
   *
   * @since 21.0
   */
  @Beta
  public static <T, K, V> Collector<T, ?, ImmutableSortedMap<K, V>> toImmutableSortedMap(
      Comparator<? super K> comparator,
      Function<? super T, ? extends K> keyFunction,
      Function<? super T, ? extends V> valueFunction) {
    return CollectCollectors.toImmutableSortedMap(comparator, keyFunction, valueFunction);
  }
  
  /**
   * Returns a {@link Collector} that accumulates elements into an {@code ImmutableSortedMap} whose
   * keys and values are the result of applying the provided mapping functions to the input
   * elements.
   *
   * <p>If the mapped keys contain duplicates (according to the comparator), the the values are
   * merged using the specified merging function. Entries will appear in the encounter order of the
   * first occurrence of the key.
   *
   * @since 21.0
   */
  @Beta
  public static <T, K, V> Collector<T, ?, ImmutableSortedMap<K, V>> toImmutableSortedMap(
      Comparator<? super K> comparator,
      Function<? super T, ? extends K> keyFunction,
      Function<? super T, ? extends V> valueFunction,
      BinaryOperator<V> mergeFunction) {
    checkNotNull(comparator);
    checkNotNull(keyFunction);
    checkNotNull(valueFunction);
    checkNotNull(mergeFunction);
    return Collectors.collectingAndThen(
        Collectors.toMap(
            keyFunction, valueFunction, mergeFunction, () -> new TreeMap<K, V>(comparator)),
        ImmutableSortedMap::copyOfSorted);
  }

  /*
   * TODO(kevinb): Confirm that ImmutableSortedMap is faster to construct and
   * uses less memory than TreeMap; then say so in the class Javadoc.
   */
  private static final Comparator<Comparable> NATURAL_ORDER = Ordering.natural();

  private static final ImmutableSortedMap<Comparable, Object> NATURAL_EMPTY_MAP =
      new ImmutableSortedMap<Comparable, Object>(
          ImmutableSortedSet.emptySet(Ordering.natural()), ImmutableList.<Object>of());

  static <K, V> ImmutableSortedMap<K, V> emptyMap(Comparator<? super K> comparator) {
    if (Ordering.natural().equals(comparator)) {
      return of();
    } else {
      return new ImmutableSortedMap<K, V>(
          ImmutableSortedSet.emptySet(comparator), ImmutableList.<V>of());
    }
  }

  /**
   * Returns the empty sorted map.
   */
  @SuppressWarnings("unchecked")
  // unsafe, comparator() returns a comparator on the specified type
  // TODO(kevinb): evaluate whether or not of().comparator() should return null
  public static <K, V> ImmutableSortedMap<K, V> of() {
    return (ImmutableSortedMap<K, V>) NATURAL_EMPTY_MAP;
  }

  /**
   * Returns an immutable map containing a single entry.
   */
  public static <K extends Comparable<? super K>, V> ImmutableSortedMap<K, V> of(K k1, V v1) {
    return of(Ordering.natural(), k1, v1);
  }

  /**
   * Returns an immutable map containing a single entry.
   */
  private static <K, V> ImmutableSortedMap<K, V> of(Comparator<? super K> comparator, K k1, V v1) {
    return new ImmutableSortedMap<K, V>(
        new RegularImmutableSortedSet<K>(ImmutableList.of(k1), checkNotNull(comparator)),
        ImmutableList.of(v1));
  }

  private static <K extends Comparable<? super K>, V> ImmutableSortedMap<K, V> ofEntries(
      Entry<K, V>... entries) {
    return fromEntries(Ordering.natural(), false, entries, entries.length);
  }

  /**
   * Returns an immutable sorted map containing the given entries, sorted by the
   * natural ordering of their keys.
   *
   * @throws IllegalArgumentException if the two keys are equal according to
   *     their natural ordering
   */
  @SuppressWarnings("unchecked")
  public static <K extends Comparable<? super K>, V> ImmutableSortedMap<K, V> of(
      K k1, V v1, K k2, V v2) {
    return ofEntries(entryOf(k1, v1), entryOf(k2, v2));
  }

  /**
   * Returns an immutable sorted map containing the given entries, sorted by the
   * natural ordering of their keys.
   *
   * @throws IllegalArgumentException if any two keys are equal according to
   *     their natural ordering
   */
  @SuppressWarnings("unchecked")
  public static <K extends Comparable<? super K>, V> ImmutableSortedMap<K, V> of(
      K k1, V v1, K k2, V v2, K k3, V v3) {
    return ofEntries(entryOf(k1, v1), entryOf(k2, v2), entryOf(k3, v3));
  }

  /**
   * Returns an immutable sorted map containing the given entries, sorted by the
   * natural ordering of their keys.
   *
   * @throws IllegalArgumentException if any two keys are equal according to
   *     their natural ordering
   */
  @SuppressWarnings("unchecked")
  public static <K extends Comparable<? super K>, V> ImmutableSortedMap<K, V> of(
      K k1, V v1, K k2, V v2, K k3, V v3, K k4, V v4) {
    return ofEntries(entryOf(k1, v1), entryOf(k2, v2), entryOf(k3, v3), entryOf(k4, v4));
  }

  /**
   * Returns an immutable sorted map containing the given entries, sorted by the
   * natural ordering of their keys.
   *
   * @throws IllegalArgumentException if any two keys are equal according to
   *     their natural ordering
   */
  @SuppressWarnings("unchecked")
  public static <K extends Comparable<? super K>, V> ImmutableSortedMap<K, V> of(
      K k1, V v1, K k2, V v2, K k3, V v3, K k4, V v4, K k5, V v5) {
    return ofEntries(
        entryOf(k1, v1), entryOf(k2, v2), entryOf(k3, v3), entryOf(k4, v4), entryOf(k5, v5));
  }

  /**
   * Returns an immutable map containing the same entries as {@code map}, sorted
   * by the natural ordering of the keys.
   *
   * <p>Despite the method name, this method attempts to avoid actually copying
   * the data when it is safe to do so. The exact circumstances under which a
   * copy will or will not be performed are undocumented and subject to change.
   *
   * <p>This method is not type-safe, as it may be called on a map with keys
   * that are not mutually comparable.
   *
   * @throws ClassCastException if the keys in {@code map} are not mutually
   *         comparable
   * @throws NullPointerException if any key or value in {@code map} is null
   * @throws IllegalArgumentException if any two keys are equal according to
   *         their natural ordering
   */
  public static <K, V> ImmutableSortedMap<K, V> copyOf(Map<? extends K, ? extends V> map) {
    // Hack around K not being a subtype of Comparable.
    // Unsafe, see ImmutableSortedSetFauxverideShim.
    @SuppressWarnings("unchecked")
    Ordering<K> naturalOrder = (Ordering<K>) NATURAL_ORDER;
    return copyOfInternal(map, naturalOrder);
  }

  /**
   * Returns an immutable map containing the same entries as {@code map}, with
   * keys sorted by the provided comparator.
   *
   * <p>Despite the method name, this method attempts to avoid actually copying
   * the data when it is safe to do so. The exact circumstances under which a
   * copy will or will not be performed are undocumented and subject to change.
   *
   * @throws NullPointerException if any key or value in {@code map} is null
   * @throws IllegalArgumentException if any two keys are equal according to the
   *         comparator
   */
  public static <K, V> ImmutableSortedMap<K, V> copyOf(
      Map<? extends K, ? extends V> map, Comparator<? super K> comparator) {
    return copyOfInternal(map, checkNotNull(comparator));
  }

  /**
   * Returns an immutable map containing the given entries, with keys sorted
   * by the provided comparator.
   *
   * <p>This method is not type-safe, as it may be called on a map with keys
   * that are not mutually comparable.
   *
   * @throws NullPointerException if any key or value in {@code map} is null
   * @throws IllegalArgumentException if any two keys are equal according to the
   *         comparator
   * @since 19.0
   */
  @Beta
  public static <K, V> ImmutableSortedMap<K, V> copyOf(
      Iterable<? extends Entry<? extends K, ? extends V>> entries) {
    // Hack around K not being a subtype of Comparable.
    // Unsafe, see ImmutableSortedSetFauxverideShim.
    @SuppressWarnings("unchecked")
    Ordering<K> naturalOrder = (Ordering<K>) NATURAL_ORDER;
    return copyOf(entries, naturalOrder);
  }

  /**
   * Returns an immutable map containing the given entries, with keys sorted
   * by the provided comparator.
   *
   * @throws NullPointerException if any key or value in {@code map} is null
   * @throws IllegalArgumentException if any two keys are equal according to the
   *         comparator
   * @since 19.0
   */
  @Beta
  public static <K, V> ImmutableSortedMap<K, V> copyOf(
      Iterable<? extends Entry<? extends K, ? extends V>> entries,
      Comparator<? super K> comparator) {
    return fromEntries(checkNotNull(comparator), false, entries);
  }

  /**
   * Returns an immutable map containing the same entries as the provided sorted
   * map, with the same ordering.
   *
   * <p>Despite the method name, this method attempts to avoid actually copying
   * the data when it is safe to do so. The exact circumstances under which a
   * copy will or will not be performed are undocumented and subject to change.
   *
   * @throws NullPointerException if any key or value in {@code map} is null
   */
  @SuppressWarnings("unchecked")
  public static <K, V> ImmutableSortedMap<K, V> copyOfSorted(SortedMap<K, ? extends V> map) {
    Comparator<? super K> comparator = map.comparator();
    if (comparator == null) {
      // If map has a null comparator, the keys should have a natural ordering,
      // even though K doesn't explicitly implement Comparable.
      comparator = (Comparator<? super K>) NATURAL_ORDER;
    }
    if (map instanceof ImmutableSortedMap) {
      // TODO(kevinb): Prove that this cast is safe, even though
      // Collections.unmodifiableSortedMap requires the same key type.
      @SuppressWarnings("unchecked")
      ImmutableSortedMap<K, V> kvMap = (ImmutableSortedMap<K, V>) map;
      if (!kvMap.isPartialView()) {
        return kvMap;
      }
    }
    return fromEntries(comparator, true, map.entrySet());
  }

  private static <K, V> ImmutableSortedMap<K, V> copyOfInternal(
      Map<? extends K, ? extends V> map, Comparator<? super K> comparator) {
    boolean sameComparator = false;
    if (map instanceof SortedMap) {
      SortedMap<?, ?> sortedMap = (SortedMap<?, ?>) map;
      Comparator<?> comparator2 = sortedMap.comparator();
      sameComparator =
          (comparator2 == null)
              ? comparator == NATURAL_ORDER
              : comparator.equals(comparator2);
    }

    if (sameComparator && (map instanceof ImmutableSortedMap)) {
      // TODO(kevinb): Prove that this cast is safe, even though
      // Collections.unmodifiableSortedMap requires the same key type.
      @SuppressWarnings("unchecked")
      ImmutableSortedMap<K, V> kvMap = (ImmutableSortedMap<K, V>) map;
      if (!kvMap.isPartialView()) {
        return kvMap;
      }
    }
    return fromEntries(comparator, sameComparator, map.entrySet());
  }

  /**
   * Accepts a collection of possibly-null entries.  If {@code sameComparator}, then it is assumed
   * that they do not need to be sorted or checked for dupes.
   */
  private static <K, V> ImmutableSortedMap<K, V> fromEntries(
      Comparator<? super K> comparator,
      boolean sameComparator,
      Iterable<? extends Entry<? extends K, ? extends V>> entries) {
    // "adding" type params to an array of a raw type should be safe as
    // long as no one can ever cast that same array instance back to a
    // raw type.
    @SuppressWarnings("unchecked")
    Entry<K, V>[] entryArray = (Entry[]) Iterables.toArray(entries, EMPTY_ENTRY_ARRAY);
    return fromEntries(comparator, sameComparator, entryArray, entryArray.length);
  }

  private static <K, V> ImmutableSortedMap<K, V> fromEntries(
      final Comparator<? super K> comparator,
      boolean sameComparator,
      Entry<K, V>[] entryArray,
      int size) {
    switch (size) {
      case 0:
        return emptyMap(comparator);
      case 1:
        return ImmutableSortedMap.<K, V>of(
            comparator, entryArray[0].getKey(), entryArray[0].getValue());
      default:
        Object[] keys = new Object[size];
        Object[] values = new Object[size];
        if (sameComparator) {
          // Need to check for nulls, but don't need to sort or validate.
          for (int i = 0; i < size; i++) {
            Object key = entryArray[i].getKey();
            Object value = entryArray[i].getValue();
            checkEntryNotNull(key, value);
            keys[i] = key;
            values[i] = value;
          }
        } else {
          // Need to sort and check for nulls and dupes.
          // Inline the Comparator implementation rather than transforming with a Function
          // to save code size.
          Arrays.sort(entryArray, 0, size, new Comparator<Entry<K, V>>() {
            @Override
            public int compare(Entry<K, V> e1, Entry<K, V> e2) {
              return comparator.compare(e1.getKey(), e2.getKey());
            }
          });
          K prevKey = entryArray[0].getKey();
          keys[0] = prevKey;
          values[0] = entryArray[0].getValue();
          for (int i = 1; i < size; i++) {
            K key = entryArray[i].getKey();
            V value = entryArray[i].getValue();
            checkEntryNotNull(key, value);
            keys[i] = key;
            values[i] = value;
            checkNoConflict(
                comparator.compare(prevKey, key) != 0, "key", entryArray[i - 1], entryArray[i]);
            prevKey = key;
          }
        }
        return new ImmutableSortedMap<K, V>(
            new RegularImmutableSortedSet<K>(new RegularImmutableList<K>(keys), comparator),
            new RegularImmutableList<V>(values));
    }
  }

  /**
   * Returns a builder that creates immutable sorted maps whose keys are
   * ordered by their natural ordering. The sorted maps use {@link
   * Ordering#natural()} as the comparator.
   */
  public static <K extends Comparable<?>, V> Builder<K, V> naturalOrder() {
    return new Builder<K, V>(Ordering.natural());
  }

  /**
   * Returns a builder that creates immutable sorted maps with an explicit
   * comparator. If the comparator has a more general type than the map's keys,
   * such as creating a {@code SortedMap<Integer, String>} with a {@code
   * Comparator<Number>}, use the {@link Builder} constructor instead.
   *
   * @throws NullPointerException if {@code comparator} is null
   */
  public static <K, V> Builder<K, V> orderedBy(Comparator<K> comparator) {
    return new Builder<K, V>(comparator);
  }

  /**
   * Returns a builder that creates immutable sorted maps whose keys are
   * ordered by the reverse of their natural ordering.
   */
  public static <K extends Comparable<?>, V> Builder<K, V> reverseOrder() {
    return new Builder<K, V>(Ordering.natural().reverse());
  }

  /**
   * A builder for creating immutable sorted map instances, especially {@code
   * public static final} maps ("constant maps"). Example: <pre>   {@code
   *
   *   static final ImmutableSortedMap<Integer, String> INT_TO_WORD =
   *       new ImmutableSortedMap.Builder<Integer, String>(Ordering.natural())
   *           .put(1, "one")
   *           .put(2, "two")
   *           .put(3, "three")
   *           .build();}</pre>
   *
   * <p>For <i>small</i> immutable sorted maps, the {@code ImmutableSortedMap.of()}
   * methods are even more convenient.
   *
   * <p>Builder instances can be reused - it is safe to call {@link #build}
   * multiple times to build multiple maps in series. Each map is a superset of
   * the maps created before it.
   *
   * @since 2.0
   */
  public static class Builder<K, V> extends ImmutableMap.Builder<K, V> {
    private final Comparator<? super K> comparator;

    /**
     * Creates a new builder. The returned builder is equivalent to the builder
     * generated by {@link ImmutableSortedMap#orderedBy}.
     */
    @SuppressWarnings("unchecked")
    public Builder(Comparator<? super K> comparator) {
      this.comparator = checkNotNull(comparator);
    }

    /**
     * Associates {@code key} with {@code value} in the built map. Duplicate
     * keys, according to the comparator (which might be the keys' natural
     * order), are not allowed, and will cause {@link #build} to fail.
     */
    @CanIgnoreReturnValue
    @Override
    public Builder<K, V> put(K key, V value) {
      super.put(key, value);
      return this;
    }

    /**
     * Adds the given {@code entry} to the map, making it immutable if
     * necessary. Duplicate keys, according to the comparator (which might be
     * the keys' natural order), are not allowed, and will cause {@link #build}
     * to fail.
     *
     * @since 11.0
     */
    @CanIgnoreReturnValue
    @Override
    public Builder<K, V> put(Entry<? extends K, ? extends V> entry) {
      super.put(entry);
      return this;
    }

    /**
     * Associates all of the given map's keys and values in the built map.
     * Duplicate keys, according to the comparator (which might be the keys'
     * natural order), are not allowed, and will cause {@link #build} to fail.
     *
     * @throws NullPointerException if any key or value in {@code map} is null
     */
    @CanIgnoreReturnValue
    @Override
    public Builder<K, V> putAll(Map<? extends K, ? extends V> map) {
      super.putAll(map);
      return this;
    }

    /**
     * Adds all the given entries to the built map.  Duplicate keys, according
     * to the comparator (which might be the keys' natural order), are not
     * allowed, and will cause {@link #build} to fail.
     *
     * @throws NullPointerException if any key, value, or entry is null
     * @since 19.0
     */
    @CanIgnoreReturnValue
    @Beta
    @Override
    public Builder<K, V> putAll(Iterable<? extends Entry<? extends K, ? extends V>> entries) {
      super.putAll(entries);
      return this;
    }

    /**
     * Throws an {@code UnsupportedOperationException}.
     *
     * @since 19.0
     * @deprecated Unsupported by ImmutableSortedMap.Builder.
     */
    @CanIgnoreReturnValue
    @Beta
    @Override
    @Deprecated
    public Builder<K, V> orderEntriesByValue(Comparator<? super V> valueComparator) {
      throw new UnsupportedOperationException("Not available on ImmutableSortedMap.Builder");
    }

    @Override
    Builder<K, V> combine(ImmutableMap.Builder<K, V> other) {
      super.combine(other);
      return this;
    }

    /**
     * Returns a newly-created immutable sorted map.
     *
     * @throws IllegalArgumentException if any two keys are equal according to
     *     the comparator (which might be the keys' natural order)
     */
    @Override
    public ImmutableSortedMap<K, V> build() {
      switch (size) {
        case 0:
          return emptyMap(comparator);
        case 1:
          return of(comparator, entries[0].getKey(), entries[0].getValue());
        default:
          return fromEntries(comparator, false, entries, size);
      }
    }
  }

  private final transient RegularImmutableSortedSet<K> keySet;
  private final transient ImmutableList<V> valueList;
  private transient ImmutableSortedMap<K, V> descendingMap;

  ImmutableSortedMap(RegularImmutableSortedSet<K> keySet, ImmutableList<V> valueList) {
    this(keySet, valueList, null);
  }

  ImmutableSortedMap(
      RegularImmutableSortedSet<K> keySet,
      ImmutableList<V> valueList,
      ImmutableSortedMap<K, V> descendingMap) {
    this.keySet = keySet;
    this.valueList = valueList;
    this.descendingMap = descendingMap;
  }

  @Pure
  @Override
  public int size() {
    return valueList.size();
  }

  @Override
<<<<<<< HEAD
  public /*@org.checkerframework.checker.nullness.qual.Nullable*/ V get(/*@Nullable*/ /*@org.checkerframework.checker.nullness.qual.Nullable*/ Object key) {
=======
  public void forEach(BiConsumer<? super K, ? super V> action) {
    checkNotNull(action);
    ImmutableList<K> keyList = keySet.asList();
    for (int i = 0; i < size(); i++) {
      action.accept(keyList.get(i), valueList.get(i));
    }
  }

  @Override
  public V get(@Nullable Object key) {
>>>>>>> 379757e3
    int index = keySet.indexOf(key);
    return (index == -1) ? null : valueList.get(index);
  }

  @Override
  boolean isPartialView() {
    return keySet.isPartialView() || valueList.isPartialView();
  }

  /**
   * Returns an immutable set of the mappings in this map, sorted by the key
   * ordering.
   */
  @SideEffectFree
  @Override
  public ImmutableSet<Entry<K, V>> entrySet() {
    return super.entrySet();
  }

  @Override
  ImmutableSet<Entry<K, V>> createEntrySet() {
    @WeakOuter
    class EntrySet extends ImmutableMapEntrySet<K, V> {
      @Override
      public UnmodifiableIterator<Entry<K, V>> iterator() {
        return asList().iterator();
      }

      @Override
      public Spliterator<Entry<K, V>> spliterator() {
        return asList().spliterator();
      }

      @Override
      public void forEach(Consumer<? super Entry<K, V>> action) {
        asList().forEach(action);
      }

      @Override
      ImmutableList<Entry<K, V>> createAsList() {
        return new ImmutableAsList<Entry<K, V>>() {
          @Override
          public Entry<K, V> get(int index) {
            return new AbstractMap.SimpleImmutableEntry<K, V>(
                keySet.asList().get(index), valueList.get(index));
          }

          @Override
          public Spliterator<Entry<K, V>> spliterator() {
            return CollectSpliterators.indexed(
                size(), ImmutableSet.SPLITERATOR_CHARACTERISTICS, this::get);
          }

          @Override
          ImmutableCollection<Entry<K, V>> delegateCollection() {
            return EntrySet.this;
          }
        };
      }

      @Override
      ImmutableMap<K, V> map() {
        return ImmutableSortedMap.this;
      }

    @Pure
    @Override
    public boolean contains(/*@org.checkerframework.checker.nullness.qual.Nullable*/ Object arg0) { return super.contains(arg0); }
    }
    return isEmpty() ? ImmutableSet.<Entry<K, V>>of() : new EntrySet();
  }

  /**
   * Returns an immutable sorted set of the keys in this map.
   */
  @SideEffectFree
  @Override
  public ImmutableSortedSet<K> keySet() {
    return keySet;
  }

  @Override
  ImmutableSet<K> createKeySet() {
    throw new AssertionError("should never be called");
  }

  /**
   * Returns an immutable collection of the values in this map, sorted by the
   * ordering of the corresponding keys.
   */
  @SideEffectFree
  @Override
  public ImmutableCollection<V> values() {
    return valueList;
  }

  @Override
  ImmutableCollection<V> createValues() {
    throw new AssertionError("should never be called");
  }

  /**
   * Returns the comparator that orders the keys, which is
   * {@link Ordering#natural()} when the natural ordering of the keys is used.
   * Note that its behavior is not consistent with {@link TreeMap#comparator()},
   * which returns {@code null} to indicate natural ordering.
   */
  @SideEffectFree
  @Override
  public Comparator<? super K> comparator() {
    return keySet().comparator();
  }

  @Override
  public K firstKey() {
    return keySet().first();
  }

  @Override
  public K lastKey() {
    return keySet().last();
  }

  private ImmutableSortedMap<K, V> getSubMap(int fromIndex, int toIndex) {
    if (fromIndex == 0 && toIndex == size()) {
      return this;
    } else if (fromIndex == toIndex) {
      return emptyMap(comparator());
    } else {
      return new ImmutableSortedMap<K, V>(
          keySet.getSubSet(fromIndex, toIndex), valueList.subList(fromIndex, toIndex));
    }
  }

  /**
   * This method returns a {@code ImmutableSortedMap}, consisting of the entries
   * whose keys are less than {@code toKey}.
   *
   * <p>The {@link SortedMap#headMap} documentation states that a submap of a
   * submap throws an {@link IllegalArgumentException} if passed a {@code toKey}
   * greater than an earlier {@code toKey}. However, this method doesn't throw
   * an exception in that situation, but instead keeps the original {@code
   * toKey}.
   */
  @Override
  public ImmutableSortedMap<K, V> headMap(K toKey) {
    return headMap(toKey, false);
  }

  /**
   * This method returns a {@code ImmutableSortedMap}, consisting of the entries
   * whose keys are less than (or equal to, if {@code inclusive}) {@code toKey}.
   *
   * <p>The {@link SortedMap#headMap} documentation states that a submap of a
   * submap throws an {@link IllegalArgumentException} if passed a {@code toKey}
   * greater than an earlier {@code toKey}. However, this method doesn't throw
   * an exception in that situation, but instead keeps the original {@code
   * toKey}.
   *
   * @since 12.0
   */
  @Override
  public ImmutableSortedMap<K, V> headMap(K toKey, boolean inclusive) {
    return getSubMap(0, keySet.headIndex(checkNotNull(toKey), inclusive));
  }

  /**
   * This method returns a {@code ImmutableSortedMap}, consisting of the entries
   * whose keys ranges from {@code fromKey}, inclusive, to {@code toKey},
   * exclusive.
   *
   * <p>The {@link SortedMap#subMap} documentation states that a submap of a
   * submap throws an {@link IllegalArgumentException} if passed a {@code
   * fromKey} less than an earlier {@code fromKey}. However, this method doesn't
   * throw an exception in that situation, but instead keeps the original {@code
   * fromKey}. Similarly, this method keeps the original {@code toKey}, instead
   * of throwing an exception, if passed a {@code toKey} greater than an earlier
   * {@code toKey}.
   */
  @Override
  public ImmutableSortedMap<K, V> subMap(K fromKey, K toKey) {
    return subMap(fromKey, true, toKey, false);
  }

  /**
   * This method returns a {@code ImmutableSortedMap}, consisting of the entries
   * whose keys ranges from {@code fromKey} to {@code toKey}, inclusive or
   * exclusive as indicated by the boolean flags.
   *
   * <p>The {@link SortedMap#subMap} documentation states that a submap of a
   * submap throws an {@link IllegalArgumentException} if passed a {@code
   * fromKey} less than an earlier {@code fromKey}. However, this method doesn't
   * throw an exception in that situation, but instead keeps the original {@code
   * fromKey}. Similarly, this method keeps the original {@code toKey}, instead
   * of throwing an exception, if passed a {@code toKey} greater than an earlier
   * {@code toKey}.
   *
   * @since 12.0
   */
  @Override
  public ImmutableSortedMap<K, V> subMap(
      K fromKey, boolean fromInclusive, K toKey, boolean toInclusive) {
    checkNotNull(fromKey);
    checkNotNull(toKey);
    checkArgument(
        comparator().compare(fromKey, toKey) <= 0,
        "expected fromKey <= toKey but %s > %s",
        fromKey,
        toKey);
    return headMap(toKey, toInclusive).tailMap(fromKey, fromInclusive);
  }

  /**
   * This method returns a {@code ImmutableSortedMap}, consisting of the entries
   * whose keys are greater than or equals to {@code fromKey}.
   *
   * <p>The {@link SortedMap#tailMap} documentation states that a submap of a
   * submap throws an {@link IllegalArgumentException} if passed a {@code
   * fromKey} less than an earlier {@code fromKey}. However, this method doesn't
   * throw an exception in that situation, but instead keeps the original {@code
   * fromKey}.
   */
  @Override
  public ImmutableSortedMap<K, V> tailMap(K fromKey) {
    return tailMap(fromKey, true);
  }

  /**
   * This method returns a {@code ImmutableSortedMap}, consisting of the entries
   * whose keys are greater than (or equal to, if {@code inclusive})
   * {@code fromKey}.
   *
   * <p>The {@link SortedMap#tailMap} documentation states that a submap of a
   * submap throws an {@link IllegalArgumentException} if passed a {@code
   * fromKey} less than an earlier {@code fromKey}. However, this method doesn't
   * throw an exception in that situation, but instead keeps the original {@code
   * fromKey}.
   *
   * @since 12.0
   */
  @Override
  public ImmutableSortedMap<K, V> tailMap(K fromKey, boolean inclusive) {
    return getSubMap(keySet.tailIndex(checkNotNull(fromKey), inclusive), size());
  }

  @Override
  public Entry<K, V> lowerEntry(K key) {
    return headMap(key, false).lastEntry();
  }

  @Override
  public K lowerKey(K key) {
    return keyOrNull(lowerEntry(key));
  }

  @Override
  public Entry<K, V> floorEntry(K key) {
    return headMap(key, true).lastEntry();
  }

  @Override
  public K floorKey(K key) {
    return keyOrNull(floorEntry(key));
  }

  @Override
  public Entry<K, V> ceilingEntry(K key) {
    return tailMap(key, true).firstEntry();
  }

  @Override
  public K ceilingKey(K key) {
    return keyOrNull(ceilingEntry(key));
  }

  @Override
  public Entry<K, V> higherEntry(K key) {
    return tailMap(key, false).firstEntry();
  }

  @Override
  public K higherKey(K key) {
    return keyOrNull(higherEntry(key));
  }

  @Override
  public Entry<K, V> firstEntry() {
    return isEmpty() ? null : entrySet().asList().get(0);
  }

  @Override
  public Entry<K, V> lastEntry() {
    return isEmpty() ? null : entrySet().asList().get(size() - 1);
  }

  /**
   * Guaranteed to throw an exception and leave the map unmodified.
   *
   * @throws UnsupportedOperationException always
   * @deprecated Unsupported operation.
   */
  @CanIgnoreReturnValue
  @Deprecated
  @Override
  public final Entry<K, V> pollFirstEntry() {
    throw new UnsupportedOperationException();
  }

  /**
   * Guaranteed to throw an exception and leave the map unmodified.
   *
   * @throws UnsupportedOperationException always
   * @deprecated Unsupported operation.
   */
  @CanIgnoreReturnValue
  @Deprecated
  @Override
  public final Entry<K, V> pollLastEntry() {
    throw new UnsupportedOperationException();
  }

  @Override
  public ImmutableSortedMap<K, V> descendingMap() {
    // TODO(kevinb): the descendingMap is never actually cached at all. Either it should be or the
    // code below simplified.
    ImmutableSortedMap<K, V> result = descendingMap;
    if (result == null) {
      if (isEmpty()) {
        return result = emptyMap(Ordering.from(comparator()).reverse());
      } else {
        return result =
            new ImmutableSortedMap<K, V>(
                (RegularImmutableSortedSet<K>) keySet.descendingSet(), valueList.reverse(), this);
      }
    }
    return result;
  }

  @Override
  public ImmutableSortedSet<K> navigableKeySet() {
    return keySet;
  }

  @Override
  public ImmutableSortedSet<K> descendingKeySet() {
    return keySet.descendingSet();
  }

  /**
   * Serialized type for all ImmutableSortedMap instances. It captures the
   * logical contents and they are reconstructed using public factory methods.
   * This ensures that the implementation types remain as implementation
   * details.
   */
  private static class SerializedForm extends ImmutableMap.SerializedForm {
    private final Comparator<Object> comparator;

    @SuppressWarnings("unchecked")
    SerializedForm(ImmutableSortedMap<?, ?> sortedMap) {
      super(sortedMap);
      comparator = (Comparator<Object>) sortedMap.comparator();
    }

    @Override
    Object readResolve() {
      Builder<Object, Object> builder = new Builder<Object, Object>(comparator);
      return createMap(builder);
    }

    private static final long serialVersionUID = 0;
  }

  @Override
  Object writeReplace() {
    return new SerializedForm(this);
  }

  // This class is never actually serialized directly, but we have to make the
  // warning go away (and suppressing would suppress for all nested classes too)
  private static final long serialVersionUID = 0;

@Pure
public boolean containsValue(/*@org.checkerframework.checker.nullness.qual.Nullable*/ Object arg0) { return super.containsValue(arg0); }
}<|MERGE_RESOLUTION|>--- conflicted
+++ resolved
@@ -27,10 +27,7 @@
 
 import com.google.common.annotations.Beta;
 import com.google.common.annotations.GwtCompatible;
-<<<<<<< HEAD
-=======
 import com.google.errorprone.annotations.CanIgnoreReturnValue;
->>>>>>> 379757e3
 import com.google.j2objc.annotations.WeakOuter;
 import java.util.AbstractMap;
 import java.util.Arrays;
@@ -604,9 +601,6 @@
   }
 
   @Override
-<<<<<<< HEAD
-  public /*@org.checkerframework.checker.nullness.qual.Nullable*/ V get(/*@Nullable*/ /*@org.checkerframework.checker.nullness.qual.Nullable*/ Object key) {
-=======
   public void forEach(BiConsumer<? super K, ? super V> action) {
     checkNotNull(action);
     ImmutableList<K> keyList = keySet.asList();
@@ -616,8 +610,7 @@
   }
 
   @Override
-  public V get(@Nullable Object key) {
->>>>>>> 379757e3
+  public /*@org.checkerframework.checker.nullness.qual.Nullable*/ V get(/*@Nullable*/ /*@org.checkerframework.checker.nullness.qual.Nullable*/ Object key) {
     int index = keySet.indexOf(key);
     return (index == -1) ? null : valueList.get(index);
   }
