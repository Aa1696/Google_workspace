/*
 * Copyright (C) 2009 The Guava Authors
 *
 * Licensed under the Apache License, Version 2.0 (the "License");
 * you may not use this file except in compliance with the License.
 * You may obtain a copy of the License at
 *
 * http://www.apache.org/licenses/LICENSE-2.0
 *
 * Unless required by applicable law or agreed to in writing, software
 * distributed under the License is distributed on an "AS IS" BASIS,
 * WITHOUT WARRANTIES OR CONDITIONS OF ANY KIND, either express or implied.
 * See the License for the specific language governing permissions and
 * limitations under the License.
 */

package com.google.common.collect;

import org.checkerframework.dataflow.qual.Pure;
import org.checkerframework.dataflow.qual.SideEffectFree;
import org.checkerframework.framework.qual.AnnotatedFor;

import static com.google.common.base.Preconditions.checkArgument;
import static com.google.common.base.Preconditions.checkNotNull;
import static com.google.common.collect.CollectPreconditions.checkEntryNotNull;
import static com.google.common.collect.Maps.keyOrNull;

import com.google.common.annotations.Beta;
import com.google.common.annotations.GwtCompatible;
import com.google.errorprone.annotations.CanIgnoreReturnValue;
import com.google.j2objc.annotations.WeakOuter;
import java.util.AbstractMap;
import java.util.Arrays;
import java.util.Comparator;
import java.util.Map;
import java.util.NavigableMap;
import java.util.SortedMap;
import java.util.Spliterator;
import java.util.TreeMap;
import java.util.function.BiConsumer;
import java.util.function.BinaryOperator;
import java.util.function.Consumer;
import java.util.function.Function;
import java.util.stream.Collector;
import java.util.stream.Collectors;
import org.checkerframework.checker.nullness.qual.Nullable;

/**
 * A {@link NavigableMap} whose contents will never change, with many other important properties
 * detailed at {@link ImmutableCollection}.
 *
 * <p><b>Warning:</b> as with any sorted collection, you are strongly advised not to use a {@link
 * Comparator} or {@link Comparable} type whose comparison behavior is <i>inconsistent with
 * equals</i>. That is, {@code a.compareTo(b)} or {@code comparator.compare(a, b)} should equal zero
 * <i>if and only if</i> {@code a.equals(b)}. If this advice is not followed, the resulting map will
 * not correctly obey its specification.
 *
 * <p>See the Guava User Guide article on <a href=
 * "https://github.com/google/guava/wiki/ImmutableCollectionsExplained"> immutable collections</a>.
 *
 * @author Jared Levy
 * @author Louis Wasserman
 * @since 2.0 (implements {@code NavigableMap} since 12.0)
 */
@AnnotatedFor({"nullness"})
@GwtCompatible(serializable = true, emulated = true)
public final class ImmutableSortedMap<K, V> extends ImmutableSortedMapFauxverideShim<K, V>
    implements NavigableMap<K, V> {
  /**
   * Returns a {@link Collector} that accumulates elements into an {@code ImmutableSortedMap} whose
   * keys and values are the result of applying the provided mapping functions to the input
   * elements. The generated map is sorted by the specified comparator.
   *
   * <p>If the mapped keys contain duplicates (according to the specified comparator), an {@code
   * IllegalArgumentException} is thrown when the collection operation is performed. (This differs
   * from the {@code Collector} returned by {@link Collectors#toMap(Function, Function)}, which
   * throws an {@code IllegalStateException}.)
   *
   * @since 21.0
   */
  @Beta
  public static <T, K, V> Collector<T, ?, ImmutableSortedMap<K, V>> toImmutableSortedMap(
      Comparator<? super K> comparator,
      Function<? super T, ? extends K> keyFunction,
      Function<? super T, ? extends V> valueFunction) {
    return CollectCollectors.toImmutableSortedMap(comparator, keyFunction, valueFunction);
  }

  /**
   * Returns a {@link Collector} that accumulates elements into an {@code ImmutableSortedMap} whose
   * keys and values are the result of applying the provided mapping functions to the input
   * elements.
   *
   * <p>If the mapped keys contain duplicates (according to the comparator), the the values are
   * merged using the specified merging function. Entries will appear in the encounter order of the
   * first occurrence of the key.
   *
   * @since 21.0
   */
  @Beta
  public static <T, K, V> Collector<T, ?, ImmutableSortedMap<K, V>> toImmutableSortedMap(
      Comparator<? super K> comparator,
      Function<? super T, ? extends K> keyFunction,
      Function<? super T, ? extends V> valueFunction,
      BinaryOperator<V> mergeFunction) {
    checkNotNull(comparator);
    checkNotNull(keyFunction);
    checkNotNull(valueFunction);
    checkNotNull(mergeFunction);
    return Collectors.collectingAndThen(
        Collectors.toMap(
            keyFunction, valueFunction, mergeFunction, () -> new TreeMap<K, V>(comparator)),
        ImmutableSortedMap::copyOfSorted);
  }

  /*
   * TODO(kevinb): Confirm that ImmutableSortedMap is faster to construct and
   * uses less memory than TreeMap; then say so in the class Javadoc.
   */
  private static final Comparator<Comparable> NATURAL_ORDER = Ordering.natural();

  private static final ImmutableSortedMap<Comparable, Object> NATURAL_EMPTY_MAP =
      new ImmutableSortedMap<>(
          ImmutableSortedSet.emptySet(Ordering.natural()), ImmutableList.<Object>of());

  static <K, V> ImmutableSortedMap<K, V> emptyMap(Comparator<? super K> comparator) {
    if (Ordering.natural().equals(comparator)) {
      return of();
    } else {
      return new ImmutableSortedMap<>(
          ImmutableSortedSet.emptySet(comparator), ImmutableList.<V>of());
    }
  }

  /** Returns the empty sorted map. */
  @SuppressWarnings("unchecked")
  // unsafe, comparator() returns a comparator on the specified type
  // TODO(kevinb): evaluate whether or not of().comparator() should return null
  public static <K, V> ImmutableSortedMap<K, V> of() {
    return (ImmutableSortedMap<K, V>) NATURAL_EMPTY_MAP;
  }

  /** Returns an immutable map containing a single entry. */
  public static <K extends Comparable<? super K>, V> ImmutableSortedMap<K, V> of(K k1, V v1) {
    return of(Ordering.natural(), k1, v1);
  }

  /** Returns an immutable map containing a single entry. */
  private static <K, V> ImmutableSortedMap<K, V> of(Comparator<? super K> comparator, K k1, V v1) {
    return new ImmutableSortedMap<>(
        new RegularImmutableSortedSet<K>(ImmutableList.of(k1), checkNotNull(comparator)),
        ImmutableList.of(v1));
  }

  /**
   * Returns an immutable sorted map containing the given entries, sorted by the natural ordering of
   * their keys.
   *
   * @throws IllegalArgumentException if the two keys are equal according to their natural ordering
   */
  @SuppressWarnings("unchecked")
  public static <K extends Comparable<? super K>, V> ImmutableSortedMap<K, V> of(
      K k1, V v1, K k2, V v2) {
    return ofEntries(entryOf(k1, v1), entryOf(k2, v2));
  }

  /**
   * Returns an immutable sorted map containing the given entries, sorted by the natural ordering of
   * their keys.
   *
   * @throws IllegalArgumentException if any two keys are equal according to their natural ordering
   */
  @SuppressWarnings("unchecked")
  public static <K extends Comparable<? super K>, V> ImmutableSortedMap<K, V> of(
      K k1, V v1, K k2, V v2, K k3, V v3) {
    return ofEntries(entryOf(k1, v1), entryOf(k2, v2), entryOf(k3, v3));
  }

  /**
   * Returns an immutable sorted map containing the given entries, sorted by the natural ordering of
   * their keys.
   *
   * @throws IllegalArgumentException if any two keys are equal according to their natural ordering
   */
  @SuppressWarnings("unchecked")
  public static <K extends Comparable<? super K>, V> ImmutableSortedMap<K, V> of(
      K k1, V v1, K k2, V v2, K k3, V v3, K k4, V v4) {
    return ofEntries(entryOf(k1, v1), entryOf(k2, v2), entryOf(k3, v3), entryOf(k4, v4));
  }

  /**
   * Returns an immutable sorted map containing the given entries, sorted by the natural ordering of
   * their keys.
   *
   * @throws IllegalArgumentException if any two keys are equal according to their natural ordering
   */
  @SuppressWarnings("unchecked")
  public static <K extends Comparable<? super K>, V> ImmutableSortedMap<K, V> of(
      K k1, V v1, K k2, V v2, K k3, V v3, K k4, V v4, K k5, V v5) {
    return ofEntries(
        entryOf(k1, v1), entryOf(k2, v2), entryOf(k3, v3), entryOf(k4, v4), entryOf(k5, v5));
  }

  private static <K extends Comparable<? super K>, V> ImmutableSortedMap<K, V> ofEntries(
      Entry<K, V>... entries) {
    return fromEntries(Ordering.natural(), false, entries, entries.length);
  }

  /**
   * Returns an immutable map containing the same entries as {@code map}, sorted by the natural
   * ordering of the keys.
   *
   * <p>Despite the method name, this method attempts to avoid actually copying the data when it is
   * safe to do so. The exact circumstances under which a copy will or will not be performed are
   * undocumented and subject to change.
   *
   * <p>This method is not type-safe, as it may be called on a map with keys that are not mutually
   * comparable.
   *
   * @throws ClassCastException if the keys in {@code map} are not mutually comparable
   * @throws NullPointerException if any key or value in {@code map} is null
   * @throws IllegalArgumentException if any two keys are equal according to their natural ordering
   */
  public static <K, V> ImmutableSortedMap<K, V> copyOf(Map<? extends K, ? extends V> map) {
    // Hack around K not being a subtype of Comparable.
    // Unsafe, see ImmutableSortedSetFauxverideShim.
    @SuppressWarnings("unchecked")
    Ordering<K> naturalOrder = (Ordering<K>) NATURAL_ORDER;
    return copyOfInternal(map, naturalOrder);
  }

  /**
   * Returns an immutable map containing the same entries as {@code map}, with keys sorted by the
   * provided comparator.
   *
   * <p>Despite the method name, this method attempts to avoid actually copying the data when it is
   * safe to do so. The exact circumstances under which a copy will or will not be performed are
   * undocumented and subject to change.
   *
   * @throws NullPointerException if any key or value in {@code map} is null
   * @throws IllegalArgumentException if any two keys are equal according to the comparator
   */
  public static <K, V> ImmutableSortedMap<K, V> copyOf(
      Map<? extends K, ? extends V> map, Comparator<? super K> comparator) {
    return copyOfInternal(map, checkNotNull(comparator));
  }

  /**
   * Returns an immutable map containing the given entries, with keys sorted by the provided
   * comparator.
   *
   * <p>This method is not type-safe, as it may be called on a map with keys that are not mutually
   * comparable.
   *
   * @throws NullPointerException if any key or value in {@code map} is null
   * @throws IllegalArgumentException if any two keys are equal according to the comparator
   * @since 19.0
   */
  @Beta
  public static <K, V> ImmutableSortedMap<K, V> copyOf(
      Iterable<? extends Entry<? extends K, ? extends V>> entries) {
    // Hack around K not being a subtype of Comparable.
    // Unsafe, see ImmutableSortedSetFauxverideShim.
    @SuppressWarnings("unchecked")
    Ordering<K> naturalOrder = (Ordering<K>) NATURAL_ORDER;
    return copyOf(entries, naturalOrder);
  }

  /**
   * Returns an immutable map containing the given entries, with keys sorted by the provided
   * comparator.
   *
   * @throws NullPointerException if any key or value in {@code map} is null
   * @throws IllegalArgumentException if any two keys are equal according to the comparator
   * @since 19.0
   */
  @Beta
  public static <K, V> ImmutableSortedMap<K, V> copyOf(
      Iterable<? extends Entry<? extends K, ? extends V>> entries,
      Comparator<? super K> comparator) {
    return fromEntries(checkNotNull(comparator), false, entries);
  }

  /**
   * Returns an immutable map containing the same entries as the provided sorted map, with the same
   * ordering.
   *
   * <p>Despite the method name, this method attempts to avoid actually copying the data when it is
   * safe to do so. The exact circumstances under which a copy will or will not be performed are
   * undocumented and subject to change.
   *
   * @throws NullPointerException if any key or value in {@code map} is null
   */
  @SuppressWarnings("unchecked")
  public static <K, V> ImmutableSortedMap<K, V> copyOfSorted(SortedMap<K, ? extends V> map) {
    Comparator<? super K> comparator = map.comparator();
    if (comparator == null) {
      // If map has a null comparator, the keys should have a natural ordering,
      // even though K doesn't explicitly implement Comparable.
      comparator = (Comparator<? super K>) NATURAL_ORDER;
    }
    if (map instanceof ImmutableSortedMap) {
      // TODO(kevinb): Prove that this cast is safe, even though
      // Collections.unmodifiableSortedMap requires the same key type.
      @SuppressWarnings("unchecked")
      ImmutableSortedMap<K, V> kvMap = (ImmutableSortedMap<K, V>) map;
      if (!kvMap.isPartialView()) {
        return kvMap;
      }
    }
    return fromEntries(comparator, true, map.entrySet());
  }

  private static <K, V> ImmutableSortedMap<K, V> copyOfInternal(
      Map<? extends K, ? extends V> map, Comparator<? super K> comparator) {
    boolean sameComparator = false;
    if (map instanceof SortedMap) {
      SortedMap<?, ?> sortedMap = (SortedMap<?, ?>) map;
      Comparator<?> comparator2 = sortedMap.comparator();
      sameComparator =
          (comparator2 == null) ? comparator == NATURAL_ORDER : comparator.equals(comparator2);
    }

    if (sameComparator && (map instanceof ImmutableSortedMap)) {
      // TODO(kevinb): Prove that this cast is safe, even though
      // Collections.unmodifiableSortedMap requires the same key type.
      @SuppressWarnings("unchecked")
      ImmutableSortedMap<K, V> kvMap = (ImmutableSortedMap<K, V>) map;
      if (!kvMap.isPartialView()) {
        return kvMap;
      }
    }
    return fromEntries(comparator, sameComparator, map.entrySet());
  }

  /**
   * Accepts a collection of possibly-null entries. If {@code sameComparator}, then it is assumed
   * that they do not need to be sorted or checked for dupes.
   */
  private static <K, V> ImmutableSortedMap<K, V> fromEntries(
      Comparator<? super K> comparator,
      boolean sameComparator,
      Iterable<? extends Entry<? extends K, ? extends V>> entries) {
    // "adding" type params to an array of a raw type should be safe as
    // long as no one can ever cast that same array instance back to a
    // raw type.
    @SuppressWarnings("unchecked")
    Entry<K, V>[] entryArray = (Entry[]) Iterables.toArray(entries, EMPTY_ENTRY_ARRAY);
    return fromEntries(comparator, sameComparator, entryArray, entryArray.length);
  }

  private static <K, V> ImmutableSortedMap<K, V> fromEntries(
      final Comparator<? super K> comparator,
      boolean sameComparator,
      Entry<K, V>[] entryArray,
      int size) {
    switch (size) {
      case 0:
        return emptyMap(comparator);
      case 1:
        return ImmutableSortedMap.<K, V>of(
            comparator, entryArray[0].getKey(), entryArray[0].getValue());
      default:
        Object[] keys = new Object[size];
        Object[] values = new Object[size];
        if (sameComparator) {
          // Need to check for nulls, but don't need to sort or validate.
          for (int i = 0; i < size; i++) {
            Object key = entryArray[i].getKey();
            Object value = entryArray[i].getValue();
            checkEntryNotNull(key, value);
            keys[i] = key;
            values[i] = value;
          }
        } else {
          // Need to sort and check for nulls and dupes.
          // Inline the Comparator implementation rather than transforming with a Function
          // to save code size.
          Arrays.sort(
              entryArray,
              0,
              size,
              new Comparator<Entry<K, V>>() {
                @Override
                public int compare(Entry<K, V> e1, Entry<K, V> e2) {
                  return comparator.compare(e1.getKey(), e2.getKey());
                }
              });
          K prevKey = entryArray[0].getKey();
          keys[0] = prevKey;
          values[0] = entryArray[0].getValue();
          checkEntryNotNull(keys[0], values[0]);
          for (int i = 1; i < size; i++) {
            K key = entryArray[i].getKey();
            V value = entryArray[i].getValue();
            checkEntryNotNull(key, value);
            keys[i] = key;
            values[i] = value;
            checkNoConflict(
                comparator.compare(prevKey, key) != 0, "key", entryArray[i - 1], entryArray[i]);
            prevKey = key;
          }
        }
        return new ImmutableSortedMap<>(
            new RegularImmutableSortedSet<K>(new RegularImmutableList<K>(keys), comparator),
            new RegularImmutableList<V>(values));
    }
  }

  /**
   * Returns a builder that creates immutable sorted maps whose keys are ordered by their natural
   * ordering. The sorted maps use {@link Ordering#natural()} as the comparator.
   */
  public static <K extends Comparable<?>, V> Builder<K, V> naturalOrder() {
    return new Builder<>(Ordering.natural());
  }

  /**
   * Returns a builder that creates immutable sorted maps with an explicit comparator. If the
   * comparator has a more general type than the map's keys, such as creating a {@code
   * SortedMap<Integer, String>} with a {@code Comparator<Number>}, use the {@link Builder}
   * constructor instead.
   *
   * @throws NullPointerException if {@code comparator} is null
   */
  public static <K, V> Builder<K, V> orderedBy(Comparator<K> comparator) {
    return new Builder<>(comparator);
  }

  /**
   * Returns a builder that creates immutable sorted maps whose keys are ordered by the reverse of
   * their natural ordering.
   */
  public static <K extends Comparable<?>, V> Builder<K, V> reverseOrder() {
    return new Builder<>(Ordering.natural().reverse());
  }

  /**
   * A builder for creating immutable sorted map instances, especially {@code public static final}
   * maps ("constant maps"). Example:
   *
   * <pre>{@code
   * static final ImmutableSortedMap<Integer, String> INT_TO_WORD =
   *     new ImmutableSortedMap.Builder<Integer, String>(Ordering.natural())
   *         .put(1, "one")
   *         .put(2, "two")
   *         .put(3, "three")
   *         .build();
   * }</pre>
   *
   * <p>For <i>small</i> immutable sorted maps, the {@code ImmutableSortedMap.of()} methods are even
   * more convenient.
   *
   * <p>Builder instances can be reused - it is safe to call {@link #build} multiple times to build
   * multiple maps in series. Each map is a superset of the maps created before it.
   *
   * @since 2.0
   */
  public static class Builder<K, V> extends ImmutableMap.Builder<K, V> {
    private final Comparator<? super K> comparator;

    /**
     * Creates a new builder. The returned builder is equivalent to the builder generated by {@link
     * ImmutableSortedMap#orderedBy}.
     */
    @SuppressWarnings("unchecked")
    public Builder(Comparator<? super K> comparator) {
      this.comparator = checkNotNull(comparator);
    }

    /**
     * Associates {@code key} with {@code value} in the built map. Duplicate keys, according to the
     * comparator (which might be the keys' natural order), are not allowed, and will cause {@link
     * #build} to fail.
     */
    @CanIgnoreReturnValue
    @Override
    public Builder<K, V> put(K key, V value) {
      super.put(key, value);
      return this;
    }

    /**
     * Adds the given {@code entry} to the map, making it immutable if necessary. Duplicate keys,
     * according to the comparator (which might be the keys' natural order), are not allowed, and
     * will cause {@link #build} to fail.
     *
     * @since 11.0
     */
    @CanIgnoreReturnValue
    @Override
    public Builder<K, V> put(Entry<? extends K, ? extends V> entry) {
      super.put(entry);
      return this;
    }

    /**
     * Associates all of the given map's keys and values in the built map. Duplicate keys, according
     * to the comparator (which might be the keys' natural order), are not allowed, and will cause
     * {@link #build} to fail.
     *
     * @throws NullPointerException if any key or value in {@code map} is null
     */
    @CanIgnoreReturnValue
    @Override
    public Builder<K, V> putAll(Map<? extends K, ? extends V> map) {
      super.putAll(map);
      return this;
    }

    /**
     * Adds all the given entries to the built map. Duplicate keys, according to the comparator
     * (which might be the keys' natural order), are not allowed, and will cause {@link #build} to
     * fail.
     *
     * @throws NullPointerException if any key, value, or entry is null
     * @since 19.0
     */
    @CanIgnoreReturnValue
    @Beta
    @Override
    public Builder<K, V> putAll(Iterable<? extends Entry<? extends K, ? extends V>> entries) {
      super.putAll(entries);
      return this;
    }

    /**
     * Throws an {@code UnsupportedOperationException}.
     *
     * @since 19.0
     * @deprecated Unsupported by ImmutableSortedMap.Builder.
     */
    @CanIgnoreReturnValue
    @Beta
    @Override
    @Deprecated
    public Builder<K, V> orderEntriesByValue(Comparator<? super V> valueComparator) {
      throw new UnsupportedOperationException("Not available on ImmutableSortedMap.Builder");
    }

    @Override
    Builder<K, V> combine(ImmutableMap.Builder<K, V> other) {
      super.combine(other);
      return this;
    }

    /**
     * Returns a newly-created immutable sorted map.
     *
     * @throws IllegalArgumentException if any two keys are equal according to the comparator (which
     *     might be the keys' natural order)
     */
    @Override
    public ImmutableSortedMap<K, V> build() {
      switch (size) {
        case 0:
          return emptyMap(comparator);
        case 1:
          return of(comparator, entries[0].getKey(), entries[0].getValue());
        default:
          return fromEntries(comparator, false, entries, size);
      }
    }
  }

  private final transient RegularImmutableSortedSet<K> keySet;
  private final transient ImmutableList<V> valueList;
  private transient ImmutableSortedMap<K, V> descendingMap;

  ImmutableSortedMap(RegularImmutableSortedSet<K> keySet, ImmutableList<V> valueList) {
    this(keySet, valueList, null);
  }

  ImmutableSortedMap(
      RegularImmutableSortedSet<K> keySet,
      ImmutableList<V> valueList,
      ImmutableSortedMap<K, V> descendingMap) {
    this.keySet = keySet;
    this.valueList = valueList;
    this.descendingMap = descendingMap;
  }

  @Pure
  @Override
  public int size() {
    return valueList.size();
  }

  @Override
  public void forEach(BiConsumer<? super K, ? super V> action) {
    checkNotNull(action);
    ImmutableList<K> keyList = keySet.asList();
    for (int i = 0; i < size(); i++) {
      action.accept(keyList.get(i), valueList.get(i));
    }
  }

  @Override
<<<<<<< HEAD
  public @org.checkerframework.checker.nullness.qual.Nullable V get(@NullableDecl Object key) {
=======
  public V get(@Nullable Object key) {
>>>>>>> f972c215
    int index = keySet.indexOf(key);
    return (index == -1) ? null : valueList.get(index);
  }

  @Override
  boolean isPartialView() {
    return keySet.isPartialView() || valueList.isPartialView();
  }

  /** Returns an immutable set of the mappings in this map, sorted by the key ordering. */
  @SideEffectFree
  @Override
  public ImmutableSet<Entry<K, V>> entrySet() {
    return super.entrySet();
  }

  @Override
  ImmutableSet<Entry<K, V>> createEntrySet() {
    @WeakOuter
    class EntrySet extends ImmutableMapEntrySet<K, V> {
      @Override
      public UnmodifiableIterator<Entry<K, V>> iterator() {
        return asList().iterator();
      }

      @Override
      public Spliterator<Entry<K, V>> spliterator() {
        return asList().spliterator();
      }

      @Override
      public void forEach(Consumer<? super Entry<K, V>> action) {
        asList().forEach(action);
      }

      @Override
      ImmutableList<Entry<K, V>> createAsList() {
        return new ImmutableAsList<Entry<K, V>>() {
          @Override
          public Entry<K, V> get(int index) {
            return new AbstractMap.SimpleImmutableEntry<>(
                keySet.asList().get(index), valueList.get(index));
          }

          @Override
          public Spliterator<Entry<K, V>> spliterator() {
            return CollectSpliterators.indexed(
                size(), ImmutableSet.SPLITERATOR_CHARACTERISTICS, this::get);
          }

          @Override
          ImmutableCollection<Entry<K, V>> delegateCollection() {
            return EntrySet.this;
          }
        };
      }

      @Override
      ImmutableMap<K, V> map() {
        return ImmutableSortedMap.this;
      }

    @Pure
    @Override
    public boolean contains(@org.checkerframework.checker.nullness.qual.Nullable Object arg0) { return super.contains(arg0); }
    }
    return isEmpty() ? ImmutableSet.<Entry<K, V>>of() : new EntrySet();
  }

  /** Returns an immutable sorted set of the keys in this map. */
  @SideEffectFree
  @Override
  public ImmutableSortedSet<K> keySet() {
    return keySet;
  }

  @Override
  ImmutableSet<K> createKeySet() {
    throw new AssertionError("should never be called");
  }

  /**
   * Returns an immutable collection of the values in this map, sorted by the ordering of the
   * corresponding keys.
   */
  @SideEffectFree
  @Override
  public ImmutableCollection<V> values() {
    return valueList;
  }

  @Override
  ImmutableCollection<V> createValues() {
    throw new AssertionError("should never be called");
  }

  /**
   * Returns the comparator that orders the keys, which is {@link Ordering#natural()} when the
   * natural ordering of the keys is used. Note that its behavior is not consistent with {@link
   * TreeMap#comparator()}, which returns {@code null} to indicate natural ordering.
   */
  @SideEffectFree
  @Override
  public Comparator<? super K> comparator() {
    return keySet().comparator();
  }

  @Override
  public K firstKey() {
    return keySet().first();
  }

  @Override
  public K lastKey() {
    return keySet().last();
  }

  private ImmutableSortedMap<K, V> getSubMap(int fromIndex, int toIndex) {
    if (fromIndex == 0 && toIndex == size()) {
      return this;
    } else if (fromIndex == toIndex) {
      return emptyMap(comparator());
    } else {
      return new ImmutableSortedMap<>(
          keySet.getSubSet(fromIndex, toIndex), valueList.subList(fromIndex, toIndex));
    }
  }

  /**
   * This method returns a {@code ImmutableSortedMap}, consisting of the entries whose keys are less
   * than {@code toKey}.
   *
   * <p>The {@link SortedMap#headMap} documentation states that a submap of a submap throws an
   * {@link IllegalArgumentException} if passed a {@code toKey} greater than an earlier {@code
   * toKey}. However, this method doesn't throw an exception in that situation, but instead keeps
   * the original {@code toKey}.
   */
  @Override
  public ImmutableSortedMap<K, V> headMap(K toKey) {
    return headMap(toKey, false);
  }

  /**
   * This method returns a {@code ImmutableSortedMap}, consisting of the entries whose keys are less
   * than (or equal to, if {@code inclusive}) {@code toKey}.
   *
   * <p>The {@link SortedMap#headMap} documentation states that a submap of a submap throws an
   * {@link IllegalArgumentException} if passed a {@code toKey} greater than an earlier {@code
   * toKey}. However, this method doesn't throw an exception in that situation, but instead keeps
   * the original {@code toKey}.
   *
   * @since 12.0
   */
  @Override
  public ImmutableSortedMap<K, V> headMap(K toKey, boolean inclusive) {
    return getSubMap(0, keySet.headIndex(checkNotNull(toKey), inclusive));
  }

  /**
   * This method returns a {@code ImmutableSortedMap}, consisting of the entries whose keys ranges
   * from {@code fromKey}, inclusive, to {@code toKey}, exclusive.
   *
   * <p>The {@link SortedMap#subMap} documentation states that a submap of a submap throws an {@link
   * IllegalArgumentException} if passed a {@code fromKey} less than an earlier {@code fromKey}.
   * However, this method doesn't throw an exception in that situation, but instead keeps the
   * original {@code fromKey}. Similarly, this method keeps the original {@code toKey}, instead of
   * throwing an exception, if passed a {@code toKey} greater than an earlier {@code toKey}.
   */
  @Override
  public ImmutableSortedMap<K, V> subMap(K fromKey, K toKey) {
    return subMap(fromKey, true, toKey, false);
  }

  /**
   * This method returns a {@code ImmutableSortedMap}, consisting of the entries whose keys ranges
   * from {@code fromKey} to {@code toKey}, inclusive or exclusive as indicated by the boolean
   * flags.
   *
   * <p>The {@link SortedMap#subMap} documentation states that a submap of a submap throws an {@link
   * IllegalArgumentException} if passed a {@code fromKey} less than an earlier {@code fromKey}.
   * However, this method doesn't throw an exception in that situation, but instead keeps the
   * original {@code fromKey}. Similarly, this method keeps the original {@code toKey}, instead of
   * throwing an exception, if passed a {@code toKey} greater than an earlier {@code toKey}.
   *
   * @since 12.0
   */
  @Override
  public ImmutableSortedMap<K, V> subMap(
      K fromKey, boolean fromInclusive, K toKey, boolean toInclusive) {
    checkNotNull(fromKey);
    checkNotNull(toKey);
    checkArgument(
        comparator().compare(fromKey, toKey) <= 0,
        "expected fromKey <= toKey but %s > %s",
        fromKey,
        toKey);
    return headMap(toKey, toInclusive).tailMap(fromKey, fromInclusive);
  }

  /**
   * This method returns a {@code ImmutableSortedMap}, consisting of the entries whose keys are
   * greater than or equals to {@code fromKey}.
   *
   * <p>The {@link SortedMap#tailMap} documentation states that a submap of a submap throws an
   * {@link IllegalArgumentException} if passed a {@code fromKey} less than an earlier {@code
   * fromKey}. However, this method doesn't throw an exception in that situation, but instead keeps
   * the original {@code fromKey}.
   */
  @Override
  public ImmutableSortedMap<K, V> tailMap(K fromKey) {
    return tailMap(fromKey, true);
  }

  /**
   * This method returns a {@code ImmutableSortedMap}, consisting of the entries whose keys are
   * greater than (or equal to, if {@code inclusive}) {@code fromKey}.
   *
   * <p>The {@link SortedMap#tailMap} documentation states that a submap of a submap throws an
   * {@link IllegalArgumentException} if passed a {@code fromKey} less than an earlier {@code
   * fromKey}. However, this method doesn't throw an exception in that situation, but instead keeps
   * the original {@code fromKey}.
   *
   * @since 12.0
   */
  @Override
  public ImmutableSortedMap<K, V> tailMap(K fromKey, boolean inclusive) {
    return getSubMap(keySet.tailIndex(checkNotNull(fromKey), inclusive), size());
  }

  @Override
  public Entry<K, V> lowerEntry(K key) {
    return headMap(key, false).lastEntry();
  }

  @Override
  public K lowerKey(K key) {
    return keyOrNull(lowerEntry(key));
  }

  @Override
  public Entry<K, V> floorEntry(K key) {
    return headMap(key, true).lastEntry();
  }

  @Override
  public K floorKey(K key) {
    return keyOrNull(floorEntry(key));
  }

  @Override
  public Entry<K, V> ceilingEntry(K key) {
    return tailMap(key, true).firstEntry();
  }

  @Override
  public K ceilingKey(K key) {
    return keyOrNull(ceilingEntry(key));
  }

  @Override
  public Entry<K, V> higherEntry(K key) {
    return tailMap(key, false).firstEntry();
  }

  @Override
  public K higherKey(K key) {
    return keyOrNull(higherEntry(key));
  }

  @Override
  public Entry<K, V> firstEntry() {
    return isEmpty() ? null : entrySet().asList().get(0);
  }

  @Override
  public Entry<K, V> lastEntry() {
    return isEmpty() ? null : entrySet().asList().get(size() - 1);
  }

  /**
   * Guaranteed to throw an exception and leave the map unmodified.
   *
   * @throws UnsupportedOperationException always
   * @deprecated Unsupported operation.
   */
  @CanIgnoreReturnValue
  @Deprecated
  @Override
  public final Entry<K, V> pollFirstEntry() {
    throw new UnsupportedOperationException();
  }

  /**
   * Guaranteed to throw an exception and leave the map unmodified.
   *
   * @throws UnsupportedOperationException always
   * @deprecated Unsupported operation.
   */
  @CanIgnoreReturnValue
  @Deprecated
  @Override
  public final Entry<K, V> pollLastEntry() {
    throw new UnsupportedOperationException();
  }

  @Override
  public ImmutableSortedMap<K, V> descendingMap() {
    // TODO(kevinb): the descendingMap is never actually cached at all. Either it should be or the
    // code below simplified.
    ImmutableSortedMap<K, V> result = descendingMap;
    if (result == null) {
      if (isEmpty()) {
        return result = emptyMap(Ordering.from(comparator()).reverse());
      } else {
        return result =
            new ImmutableSortedMap<>(
                (RegularImmutableSortedSet<K>) keySet.descendingSet(), valueList.reverse(), this);
      }
    }
    return result;
  }

  @Override
  public ImmutableSortedSet<K> navigableKeySet() {
    return keySet;
  }

  @Override
  public ImmutableSortedSet<K> descendingKeySet() {
    return keySet.descendingSet();
  }

  /**
   * Serialized type for all ImmutableSortedMap instances. It captures the logical contents and they
   * are reconstructed using public factory methods. This ensures that the implementation types
   * remain as implementation details.
   */
  private static class SerializedForm extends ImmutableMap.SerializedForm {
    private final Comparator<Object> comparator;

    @SuppressWarnings("unchecked")
    SerializedForm(ImmutableSortedMap<?, ?> sortedMap) {
      super(sortedMap);
      comparator = (Comparator<Object>) sortedMap.comparator();
    }

    @Override
    Object readResolve() {
      Builder<Object, Object> builder = new Builder<>(comparator);
      return createMap(builder);
    }

    private static final long serialVersionUID = 0;
  }

  @Override
  Object writeReplace() {
    return new SerializedForm(this);
  }

  // This class is never actually serialized directly, but we have to make the
  // warning go away (and suppressing would suppress for all nested classes too)
  private static final long serialVersionUID = 0;

@Pure
public boolean containsValue(@org.checkerframework.checker.nullness.qual.Nullable Object arg0) { return super.containsValue(arg0); }
}<|MERGE_RESOLUTION|>--- conflicted
+++ resolved
@@ -596,11 +596,7 @@
   }
 
   @Override
-<<<<<<< HEAD
-  public @org.checkerframework.checker.nullness.qual.Nullable V get(@NullableDecl Object key) {
-=======
-  public V get(@Nullable Object key) {
->>>>>>> f972c215
+  public @Nullable V get(@Nullable Object key) {
     int index = keySet.indexOf(key);
     return (index == -1) ? null : valueList.get(index);
   }
@@ -665,7 +661,7 @@
 
     @Pure
     @Override
-    public boolean contains(@org.checkerframework.checker.nullness.qual.Nullable Object arg0) { return super.contains(arg0); }
+    public boolean contains(@Nullable Object arg0) { return super.contains(arg0); }
     }
     return isEmpty() ? ImmutableSet.<Entry<K, V>>of() : new EntrySet();
   }
@@ -966,5 +962,5 @@
   private static final long serialVersionUID = 0;
 
 @Pure
-public boolean containsValue(@org.checkerframework.checker.nullness.qual.Nullable Object arg0) { return super.containsValue(arg0); }
+public boolean containsValue(@Nullable Object arg0) { return super.containsValue(arg0); }
 }