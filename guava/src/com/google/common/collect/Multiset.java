--- conflicted
+++ resolved
@@ -16,15 +16,11 @@
 
 package com.google.common.collect;
 
-<<<<<<< HEAD
 import org.checkerframework.dataflow.qual.Pure;
 import org.checkerframework.dataflow.qual.SideEffectFree;
 import org.checkerframework.framework.qual.AnnotatedFor;
 
-import com.google.common.annotations.GwtCompatible;
-=======
 import static com.google.common.base.Preconditions.checkNotNull;
->>>>>>> 379757e3
 
 import com.google.common.annotations.Beta;
 import com.google.common.annotations.GwtCompatible;
@@ -126,11 +122,7 @@
    * @return the number of occurrences of the element in this multiset; possibly zero but never
    *     negative
    */
-<<<<<<< HEAD
-  int count(/*@Nullable*/ /*@org.checkerframework.checker.nullness.qual.Nullable*/ Object element);
-=======
   int count(@Nullable @CompatibleWith("E") Object element);
->>>>>>> 379757e3
 
   // Bulk Operations
 
@@ -153,12 +145,8 @@
    *     implementation does not permit null elements. Note that if {@code
    *     occurrences} is zero, the implementation may opt to return normally.
    */
-<<<<<<< HEAD
-  int add(/*@Nullable*/ E element, int occurrences);
-=======
   @CanIgnoreReturnValue
   int add(@Nullable E element, int occurrences);
->>>>>>> 379757e3
 
   /**
    * Removes a number of occurrences of the specified element from this multiset. If the multiset
@@ -172,12 +160,8 @@
    * @return the count of the element before the operation; possibly zero
    * @throws IllegalArgumentException if {@code occurrences} is negative
    */
-<<<<<<< HEAD
-  int remove(/*@Nullable*/ /*@org.checkerframework.checker.nullness.qual.Nullable*/ Object element, int occurrences);
-=======
   @CanIgnoreReturnValue
   int remove(@Nullable @CompatibleWith("E") Object element, int occurrences);
->>>>>>> 379757e3
 
   /**
    * Adds or removes the necessary occurrences of an element such that the
@@ -506,10 +490,7 @@
    */
   @CanIgnoreReturnValue
   @Override
-<<<<<<< HEAD
   boolean retainAll(Collection<? extends /*@org.checkerframework.checker.nullness.qual.Nullable*/ Object> c);
-=======
-  boolean retainAll(Collection<?> c);
 
   /**
    * {@inheritDoc}
@@ -535,5 +516,4 @@
   default Spliterator<E> spliterator() {
     return Multisets.spliteratorImpl(this);
   }
->>>>>>> 379757e3
 }