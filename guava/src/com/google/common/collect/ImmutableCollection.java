/*
 * Copyright (C) 2008 The Guava Authors
 *
 * Licensed under the Apache License, Version 2.0 (the "License");
 * you may not use this file except in compliance with the License.
 * You may obtain a copy of the License at
 *
 * http://www.apache.org/licenses/LICENSE-2.0
 *
 * Unless required by applicable law or agreed to in writing, software
 * distributed under the License is distributed on an "AS IS" BASIS,
 * WITHOUT WARRANTIES OR CONDITIONS OF ANY KIND, either express or implied.
 * See the License for the specific language governing permissions and
 * limitations under the License.
 */

package com.google.common.collect;

import static com.google.common.base.Preconditions.checkNotNull;

import com.google.common.annotations.GwtCompatible;
import com.google.errorprone.annotations.CanIgnoreReturnValue;
import java.io.Serializable;
import java.util.AbstractCollection;
import java.util.Collection;
import java.util.Collections;
import java.util.Iterator;
import java.util.List;
import java.util.Spliterator;
import java.util.Spliterators;
import java.util.function.Predicate;
import org.checkerframework.checker.nullness.qual.NonNull;
import org.checkerframework.checker.nullness.qual.Nullable;
import org.checkerframework.dataflow.qual.Pure;
import org.checkerframework.framework.qual.AnnotatedFor;

/**
 * A {@link Collection} whose contents will never change, and which offers a few additional
 * guarantees detailed below.
 *
 * <p><b>Warning:</b> avoid <i>direct</i> usage of {@link ImmutableCollection} as a type (just as
 * with {@link Collection} itself). Prefer subtypes such as {@link ImmutableSet} or {@link
 * ImmutableList}, which have well-defined {@link #equals} semantics, thus avoiding a common source
 * of bugs and confusion.
 *
 * <h3>About <i>all</i> {@code Immutable-} collections</h3>
 *
 * <p>The remainder of this documentation applies to every public {@code Immutable-} type in this
 * package, whether it is a subtype of {@code ImmutableCollection} or not.
 *
 * <h4>Guarantees</h4>
 *
 * <p>Each makes the following guarantees:
 *
 * <ul>
 *   <li><b>Shallow immutability.</b> Elements can never be added, removed or replaced in this
 *       collection. This is a stronger guarantee than that of {@link
 *       Collections#unmodifiableCollection}, whose contents change whenever the wrapped collection
 *       is modified.
 *   <li><b>Null-hostility.</b> This collection will never contain a null element.
 *   <li><b>Deterministic iteration.</b> The iteration order is always well-defined, depending on
 *       how the collection was created. Typically this is insertion order unless an explicit
 *       ordering is otherwise specified (e.g. {@link ImmutableSortedSet#naturalOrder}). See the
 *       appropriate factory method for details. View collections such as {@link
 *       ImmutableMultiset#elementSet} iterate in the same order as the parent, except as noted.
 *   <li><b>Thread safety.</b> It is safe to access this collection concurrently from multiple
 *       threads.
 *   <li><b>Integrity.</b> This type cannot be subclassed outside this package (which would allow
 *       these guarantees to be violated).
 * </ul>
 *
 * <h4>"Interfaces", not implementations</h4>
 *
 * <p>These are classes instead of interfaces to prevent external subtyping, but should be thought
 * of as interfaces in every important sense. Each public class such as {@link ImmutableSet} is a
 * <i>type</i> offering meaningful behavioral guarantees. This is substantially different from the
 * case of (say) {@link HashSet}, which is an <i>implementation</i>, with semantics that were
 * largely defined by its supertype.
 *
 * <p>For field types and method return types, you should generally use the immutable type (such as
 * {@link ImmutableList}) instead of the general collection interface type (such as {@link List}).
 * This communicates to your callers all of the semantic guarantees listed above, which is almost
 * always very useful information.
 *
 * <p>On the other hand, a <i>parameter</i> type of {@link ImmutableList} is generally a nuisance to
 * callers. Instead, accept {@link Iterable} and have your method or constructor body pass it to the
 * appropriate {@code copyOf} method itself.
 *
 * <p>Expressing the immutability guarantee directly in the type that user code references is a
 * powerful advantage. Although Java 9 offers certain immutable collection factory methods, like <a
 * href="https://docs.oracle.com/javase/9/docs/api/java/util/Set.html#immutable">{@code Set.of}</a>,
 * we recommend continuing to use these immutable collection classes for this reason.
 *
 * <h4>Creation</h4>
 *
 * <p>Except for logically "abstract" types like {@code ImmutableCollection} itself, each {@code
 * Immutable} type provides the static operations you need to obtain instances of that type. These
 * usually include:
 *
 * <ul>
 *   <li>Static methods named {@code of}, accepting an explicit list of elements or entries.
 *   <li>Static methods named {@code copyOf} (or {@code copyOfSorted}), accepting an existing
 *       collection whose contents should be copied.
 *   <li>A static nested {@code Builder} class which can be used to populate a new immutable
 *       instance.
 * </ul>
 *
 * <h4>Warnings</h4>
 *
 * <ul>
 *   <li><b>Warning:</b> as with any collection, it is almost always a bad idea to modify an element
 *       (in a way that affects its {@link Object#equals} behavior) while it is contained in a
 *       collection. Undefined behavior and bugs will result. It's generally best to avoid using
 *       mutable objects as elements at all, as many users may expect your "immutable" object to be
 *       <i>deeply</i> immutable.
 * </ul>
 *
 * <h4>Performance notes</h4>
 *
 * <ul>
 *   <li>Implementations can be generally assumed to prioritize memory efficiency, then speed of
 *       access, and lastly speed of creation.
 *   <li>The {@code copyOf} methods will sometimes recognize that the actual copy operation is
 *       unnecessary; for example, {@code copyOf(copyOf(anArrayList))} should copy the data only
 *       once. This reduces the expense of habitually making defensive copies at API boundaries.
 *       However, the precise conditions for skipping the copy operation are undefined.
 *   <li><b>Warning:</b> a view collection such as {@link ImmutableMap#keySet} or {@link
 *       ImmutableList#subList} may retain a reference to the entire data set, preventing it from
 *       being garbage collected. If some of the data is no longer reachable through other means,
 *       this constitutes a memory leak. Pass the view collection to the appropriate {@code copyOf}
 *       method to obtain a correctly-sized copy.
 *   <li>The performance of using the associated {@code Builder} class can be assumed to be no
 *       worse, and possibly better, than creating a mutable collection and copying it.
 *   <li>Implementations generally do not cache hash codes. If your element or key type has a slow
 *       {@code hashCode} implementation, it should cache it itself.
 * </ul>
 *
 * <h4>Example usage</h4>
 *
 * <pre>{@code
 * class Foo {
 *   private static final ImmutableSet<String> RESERVED_CODES =
 *       ImmutableSet.of("AZ", "CQ", "ZX");
 *
 *   private final ImmutableSet<String> codes;
 *
 *   public Foo(Iterable<String> codes) {
 *     this.codes = ImmutableSet.copyOf(codes);
 *     checkArgument(Collections.disjoint(this.codes, RESERVED_CODES));
 *   }
 * }
 * }</pre>
 *
 * <h3>See also</h3>
 *
 * <p>See the Guava User Guide article on <a href=
 * "https://github.com/google/guava/wiki/ImmutableCollectionsExplained"> immutable collections</a>.
 *
 * @since 2.0
 */
@AnnotatedFor({"nullness"})
@GwtCompatible(emulated = true)
@SuppressWarnings("serial") // we're overriding default serialization
// TODO(kevinb): I think we should push everything down to "BaseImmutableCollection" or something,
// just to do everything we can to emphasize the "practically an interface" nature of this class.
public abstract class ImmutableCollection<E extends @NonNull Object> extends AbstractCollection<E>
    implements Serializable {
  /*
   * We expect SIZED (and SUBSIZED, if applicable) to be added by the spliterator factory methods.
   * These are properties of the collection as a whole; SIZED and SUBSIZED are more properties of
   * the spliterator implementation.
   */
  static final int SPLITERATOR_CHARACTERISTICS =
      Spliterator.IMMUTABLE | Spliterator.NONNULL | Spliterator.ORDERED;

  ImmutableCollection() {}

  /** Returns an unmodifiable iterator across the elements in this collection. */
  @Override
  public abstract UnmodifiableIterator<E> iterator();

  @Override
  public Spliterator<E> spliterator() {
    return Spliterators.spliterator(this, SPLITERATOR_CHARACTERISTICS);
  }

  private static final Object[] EMPTY_ARRAY = {};

  @Override
<<<<<<< HEAD
  public final @Nullable Object[] toArray() {
    int size = size();
    if (size == 0) {
      return EMPTY_ARRAY;
    }
    Object[] result = new Object[size];
    copyIntoArray(result, 0);
    return result;
=======
  public final Object[] toArray() {
    return toArray(EMPTY_ARRAY);
>>>>>>> 777f0f93
  }

  @CanIgnoreReturnValue
  @Override
  public final <T> @Nullable T[] toArray(T[] other) {
    checkNotNull(other);
    int size = size();

    if (other.length < size) {
      Object[] internal = internalArray();
      if (internal != null) {
        return Platform.copy(internal, internalArrayStart(), internalArrayEnd(), other);
      }
      other = ObjectArrays.newArray(other, size);
    } else if (other.length > size) {
      other[size] = null;
    }
    copyIntoArray(other, 0);
    return other;
  }

<<<<<<< HEAD
  @Pure
=======
  /** If this collection is backed by an array of its elements in insertion order, returns it. */
  @Nullable
  Object[] internalArray() {
    return null;
  }

  /**
   * If this collection is backed by an array of its elements in insertion order, returns the offset
   * where this collection's elements start.
   */
  int internalArrayStart() {
    throw new UnsupportedOperationException();
  }

  /**
   * If this collection is backed by an array of its elements in insertion order, returns the offset
   * where this collection's elements end.
   */
  int internalArrayEnd() {
    throw new UnsupportedOperationException();
  }

>>>>>>> 777f0f93
  @Override
  public abstract boolean contains(@Nullable Object object);

  /**
   * Guaranteed to throw an exception and leave the collection unmodified.
   *
   * @throws UnsupportedOperationException always
   * @deprecated Unsupported operation.
   */
  @CanIgnoreReturnValue
  @Deprecated
  @Override
  public final boolean add(E e) {
    throw new UnsupportedOperationException();
  }

  /**
   * Guaranteed to throw an exception and leave the collection unmodified.
   *
   * @throws UnsupportedOperationException always
   * @deprecated Unsupported operation.
   */
  @CanIgnoreReturnValue
  @Deprecated
  @Override
  public final boolean remove(@Nullable Object object) {
    throw new UnsupportedOperationException();
  }

  /**
   * Guaranteed to throw an exception and leave the collection unmodified.
   *
   * @throws UnsupportedOperationException always
   * @deprecated Unsupported operation.
   */
  @CanIgnoreReturnValue
  @Deprecated
  @Override
  public final boolean addAll(Collection<? extends E> newElements) {
    throw new UnsupportedOperationException();
  }

  /**
   * Guaranteed to throw an exception and leave the collection unmodified.
   *
   * @throws UnsupportedOperationException always
   * @deprecated Unsupported operation.
   */
  @CanIgnoreReturnValue
  @Deprecated
  @Override
  public final boolean removeAll(Collection<?> oldElements) {
    throw new UnsupportedOperationException();
  }

  /**
   * Guaranteed to throw an exception and leave the collection unmodified.
   *
   * @throws UnsupportedOperationException always
   * @deprecated Unsupported operation.
   */
  @CanIgnoreReturnValue
  @Deprecated
  @Override
  public final boolean removeIf(Predicate<? super E> filter) {
    throw new UnsupportedOperationException();
  }

  /**
   * Guaranteed to throw an exception and leave the collection unmodified.
   *
   * @throws UnsupportedOperationException always
   * @deprecated Unsupported operation.
   */
  @Deprecated
  @Override
  public final boolean retainAll(Collection<?> elementsToKeep) {
    throw new UnsupportedOperationException();
  }

  /**
   * Guaranteed to throw an exception and leave the collection unmodified.
   *
   * @throws UnsupportedOperationException always
   * @deprecated Unsupported operation.
   */
  @Deprecated
  @Override
  public final void clear() {
    throw new UnsupportedOperationException();
  }

  /**
   * Returns an {@code ImmutableList} containing the same elements, in the same order, as this
   * collection.
   *
   * <p><b>Performance note:</b> in most cases this method can return quickly without actually
   * copying anything. The exact circumstances under which the copy is performed are undefined and
   * subject to change.
   *
   * @since 2.0
   */
  public ImmutableList<E> asList() {
    switch (size()) {
      case 0:
        return ImmutableList.of();
      case 1:
        return ImmutableList.of(iterator().next());
      default:
        return new RegularImmutableAsList<E>(this, toArray());
    }
  }

  /**
   * Returns {@code true} if this immutable collection's implementation contains references to
   * user-created objects that aren't accessible via this collection's methods. This is generally
   * used to determine whether {@code copyOf} implementations should make an explicit copy to avoid
   * memory leaks.
   */
  abstract boolean isPartialView();

  /**
   * Copies the contents of this immutable collection into the specified array at the specified
   * offset. Returns {@code offset + size()}.
   */
  @CanIgnoreReturnValue
  int copyIntoArray(Object[] dst, int offset) {
    for (E e : this) {
      dst[offset++] = e;
    }
    return offset;
  }

  Object writeReplace() {
    // We serialize by default to ImmutableList, the simplest thing that works.
    return new ImmutableList.SerializedForm(toArray());
  }

  /**
   * Abstract base class for builders of {@link ImmutableCollection} types.
   *
   * @since 10.0
   */
  public abstract static class Builder<E> {
    static final int DEFAULT_INITIAL_CAPACITY = 4;

    static int expandedCapacity(int oldCapacity, int minCapacity) {
      if (minCapacity < 0) {
        throw new AssertionError("cannot store more than MAX_VALUE elements");
      }
      // careful of overflow!
      int newCapacity = oldCapacity + (oldCapacity >> 1) + 1;
      if (newCapacity < minCapacity) {
        newCapacity = Integer.highestOneBit(minCapacity - 1) << 1;
      }
      if (newCapacity < 0) {
        newCapacity = Integer.MAX_VALUE;
        // guaranteed to be >= newCapacity
      }
      return newCapacity;
    }

    Builder() {}

    /**
     * Adds {@code element} to the {@code ImmutableCollection} being built.
     *
     * <p>Note that each builder class covariantly returns its own type from this method.
     *
     * @param element the element to add
     * @return this {@code Builder} instance
     * @throws NullPointerException if {@code element} is null
     */
    @CanIgnoreReturnValue
    public abstract Builder<E> add(E element);

    /**
     * Adds each element of {@code elements} to the {@code ImmutableCollection} being built.
     *
     * <p>Note that each builder class overrides this method in order to covariantly return its own
     * type.
     *
     * @param elements the elements to add
     * @return this {@code Builder} instance
     * @throws NullPointerException if {@code elements} is null or contains a null element
     */
    @CanIgnoreReturnValue
    public Builder<E> add(E... elements) {
      for (E element : elements) {
        add(element);
      }
      return this;
    }

    /**
     * Adds each element of {@code elements} to the {@code ImmutableCollection} being built.
     *
     * <p>Note that each builder class overrides this method in order to covariantly return its own
     * type.
     *
     * @param elements the elements to add
     * @return this {@code Builder} instance
     * @throws NullPointerException if {@code elements} is null or contains a null element
     */
    @CanIgnoreReturnValue
    public Builder<E> addAll(Iterable<? extends E> elements) {
      for (E element : elements) {
        add(element);
      }
      return this;
    }

    /**
     * Adds each element of {@code elements} to the {@code ImmutableCollection} being built.
     *
     * <p>Note that each builder class overrides this method in order to covariantly return its own
     * type.
     *
     * @param elements the elements to add
     * @return this {@code Builder} instance
     * @throws NullPointerException if {@code elements} is null or contains a null element
     */
    @CanIgnoreReturnValue
    public Builder<E> addAll(Iterator<? extends E> elements) {
      while (elements.hasNext()) {
        add(elements.next());
      }
      return this;
    }

    /**
     * Returns a newly-created {@code ImmutableCollection} of the appropriate type, containing the
     * elements provided to this builder.
     *
     * <p>Note that each builder class covariantly returns the appropriate type of {@code
     * ImmutableCollection} from this method.
     */
    public abstract ImmutableCollection<E> build();
  }
}<|MERGE_RESOLUTION|>--- conflicted
+++ resolved
@@ -187,19 +187,8 @@
   private static final Object[] EMPTY_ARRAY = {};
 
   @Override
-<<<<<<< HEAD
   public final @Nullable Object[] toArray() {
-    int size = size();
-    if (size == 0) {
-      return EMPTY_ARRAY;
-    }
-    Object[] result = new Object[size];
-    copyIntoArray(result, 0);
-    return result;
-=======
-  public final Object[] toArray() {
     return toArray(EMPTY_ARRAY);
->>>>>>> 777f0f93
   }
 
   @CanIgnoreReturnValue
@@ -221,9 +210,6 @@
     return other;
   }
 
-<<<<<<< HEAD
-  @Pure
-=======
   /** If this collection is backed by an array of its elements in insertion order, returns it. */
   @Nullable
   Object[] internalArray() {
@@ -246,7 +232,7 @@
     throw new UnsupportedOperationException();
   }
 
->>>>>>> 777f0f93
+  @Pure
   @Override
   public abstract boolean contains(@Nullable Object object);
 
