--- conflicted
+++ resolved
@@ -33,12 +33,7 @@
 import com.google.j2objc.annotations.Weak;
 import java.io.Serializable;
 import java.util.function.BiConsumer;
-<<<<<<< HEAD
-import java.util.Map;
-import javax.annotation.Nullable;
-=======
 import org.checkerframework.checker.nullness.compatqual.NullableDecl;
->>>>>>> 594e3b73
 
 /**
  * Implementation of {@link ImmutableMap} with two or more entries.
@@ -161,11 +156,7 @@
   }
 
   @Override
-<<<<<<< HEAD
-  public @org.checkerframework.checker.nullness.qual.Nullable V get(@Nullable Object key) {
-=======
-  public V get(@NullableDecl Object key) {
->>>>>>> 594e3b73
+  public @org.checkerframework.checker.nullness.qual.Nullable V get(@NullableDecl Object key) {
     return get(key, table, mask);
   }
 
