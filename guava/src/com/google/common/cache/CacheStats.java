--- conflicted
+++ resolved
@@ -252,22 +252,13 @@
    */
   public CacheStats minus(CacheStats other) {
     return new CacheStats(
-<<<<<<< HEAD
-        Math.max(0, hitCount - other.hitCount),
-        Math.max(0, missCount - other.missCount),
-        Math.max(0, loadSuccessCount - other.loadSuccessCount),
-        Math.max(0, loadExceptionCount - other.loadExceptionCount),
-        Math.max(0, totalLoadTime - other.totalLoadTime),
-        Math.max(0, evictionCount - other.evictionCount),
-        Math.max(0, putCount - other.putCount));
-=======
         Math.max(0, saturatedSubtract(hitCount, other.hitCount)),
         Math.max(0, saturatedSubtract(missCount, other.missCount)),
         Math.max(0, saturatedSubtract(loadSuccessCount, other.loadSuccessCount)),
         Math.max(0, saturatedSubtract(loadExceptionCount, other.loadExceptionCount)),
         Math.max(0, saturatedSubtract(totalLoadTime, other.totalLoadTime)),
-        Math.max(0, saturatedSubtract(evictionCount, other.evictionCount)));
->>>>>>> a5ddc61f
+        Math.max(0, saturatedSubtract(evictionCount, other.evictionCount)),
+        Math.max(0, saturatedSubtract(putCount, other.putCount)),);
   }
 
   /**
@@ -282,22 +273,13 @@
    */
   public CacheStats plus(CacheStats other) {
     return new CacheStats(
-<<<<<<< HEAD
-        hitCount + other.hitCount,
-        missCount + other.missCount,
-        loadSuccessCount + other.loadSuccessCount,
-        loadExceptionCount + other.loadExceptionCount,
-        totalLoadTime + other.totalLoadTime,
-        evictionCount + other.evictionCount,
-        putCount + other.putCount);
-=======
         saturatedAdd(hitCount, other.hitCount),
         saturatedAdd(missCount, other.missCount),
         saturatedAdd(loadSuccessCount, other.loadSuccessCount),
         saturatedAdd(loadExceptionCount, other.loadExceptionCount),
         saturatedAdd(totalLoadTime, other.totalLoadTime),
-        saturatedAdd(evictionCount, other.evictionCount));
->>>>>>> a5ddc61f
+        saturatedAdd(evictionCount, other.evictionCount),
+        saturatedAdd(putCount, other.putCount));
   }
 
   @Override
