/*
 * Copyright (C) 2008 The Guava Authors
 *
 * Licensed under the Apache License, Version 2.0 (the "License"); you may not use this file except
 * in compliance with the License. You may obtain a copy of the License at
 *
 * http://www.apache.org/licenses/LICENSE-2.0
 *
 * Unless required by applicable law or agreed to in writing, software distributed under the License
 * is distributed on an "AS IS" BASIS, WITHOUT WARRANTIES OR CONDITIONS OF ANY KIND, either express
 * or implied. See the License for the specific language governing permissions and limitations under
 * the License.
 */

package com.google.common.net;

import static com.google.common.base.Preconditions.checkArgument;
import static com.google.common.base.Preconditions.checkNotNull;
import static java.util.Objects.requireNonNull;

import com.google.common.annotations.GwtIncompatible;
import com.google.common.annotations.J2ktIncompatible;
import com.google.common.base.CharMatcher;
import com.google.common.base.MoreObjects;
import com.google.common.hash.Hashing;
import com.google.common.io.ByteStreams;
import com.google.common.primitives.Ints;
import com.google.errorprone.annotations.CanIgnoreReturnValue;
import java.math.BigInteger;
import java.net.Inet4Address;
import java.net.Inet6Address;
import java.net.InetAddress;
import java.net.NetworkInterface;
import java.net.SocketException;
import java.net.UnknownHostException;
import java.nio.ByteBuffer;
import java.util.Arrays;
import java.util.Locale;
<<<<<<< HEAD
import org.jspecify.annotations.NullMarked;
import org.jspecify.annotations.Nullable;
=======
import javax.annotation.CheckForNull;
import org.checkerframework.checker.nullness.qual.Nullable;
>>>>>>> 514f2127

/**
 * Static utility methods pertaining to {@link InetAddress} instances.
 *
 * <p><b>Important note:</b> Unlike {@code InetAddress.getByName()}, the methods of this class never
 * cause DNS services to be accessed. For this reason, you should prefer these methods as much as
 * possible over their JDK equivalents whenever you are expecting to handle only IP address string
 * literals -- there is no blocking DNS penalty for a malformed string.
 *
 * <p>When dealing with {@link Inet4Address} and {@link Inet6Address} objects as byte arrays (vis.
 * {@code InetAddress.getAddress()}) they are 4 and 16 bytes in length, respectively, and represent
 * the address in network byte order.
 *
 * <p>Examples of IP addresses and their byte representations:
 *
 * <dl>
 *   <dt>The IPv4 loopback address, {@code "127.0.0.1"}.
 *   <dd>{@code 7f 00 00 01}
 *   <dt>The IPv6 loopback address, {@code "::1"}.
 *   <dd>{@code 00 00 00 00 00 00 00 00 00 00 00 00 00 00 00 01}
 *   <dt>From the IPv6 reserved documentation prefix ({@code 2001:db8::/32}), {@code "2001:db8::1"}.
 *   <dd>{@code 20 01 0d b8 00 00 00 00 00 00 00 00 00 00 00 01}
 *   <dt>An IPv6 "IPv4 compatible" (or "compat") address, {@code "::192.168.0.1"}.
 *   <dd>{@code 00 00 00 00 00 00 00 00 00 00 00 00 c0 a8 00 01}
 *   <dt>An IPv6 "IPv4 mapped" address, {@code "::ffff:192.168.0.1"}.
 *   <dd>{@code 00 00 00 00 00 00 00 00 00 00 ff ff c0 a8 00 01}
 * </dl>
 *
 * <p>A few notes about IPv6 "IPv4 mapped" addresses and their observed use in Java.
 *
 * <p>"IPv4 mapped" addresses were originally a representation of IPv4 addresses for use on an IPv6
 * socket that could receive both IPv4 and IPv6 connections (by disabling the {@code IPV6_V6ONLY}
 * socket option on an IPv6 socket). Yes, it's confusing. Nevertheless, these "mapped" addresses
 * were never supposed to be seen on the wire. That assumption was dropped, some say mistakenly, in
 * later RFCs with the apparent aim of making IPv4-to-IPv6 transition simpler.
 *
 * <p>Technically one <i>can</i> create a 128bit IPv6 address with the wire format of a "mapped"
 * address, as shown above, and transmit it in an IPv6 packet header. However, Java's InetAddress
 * creation methods appear to adhere doggedly to the original intent of the "mapped" address: all
 * "mapped" addresses return {@link Inet4Address} objects.
 *
 * <p>For added safety, it is common for IPv6 network operators to filter all packets where either
 * the source or destination address appears to be a "compat" or "mapped" address. Filtering
 * suggestions usually recommend discarding any packets with source or destination addresses in the
 * invalid range {@code ::/3}, which includes both of these bizarre address formats. For more
 * information on "bogons", including lists of IPv6 bogon space, see:
 *
 * <ul>
 *   <li><a target="_parent"
 *       href="http://en.wikipedia.org/wiki/Bogon_filtering">http://en.wikipedia.
 *       org/wiki/Bogon_filtering</a>
 *   <li><a target="_parent"
 *       href="http://www.cymru.com/Bogons/ipv6.txt">http://www.cymru.com/Bogons/ ipv6.txt</a>
 *   <li><a target="_parent" href="http://www.cymru.com/Bogons/v6bogon.html">http://www.cymru.com/
 *       Bogons/v6bogon.html</a>
 *   <li><a target="_parent" href="http://www.space.net/~gert/RIPE/ipv6-filters.html">http://www.
 *       space.net/~gert/RIPE/ipv6-filters.html</a>
 * </ul>
 *
 * @author Erik Kline
 * @since 5.0
 */
@J2ktIncompatible
@GwtIncompatible
@NullMarked
public final class InetAddresses {
  private static final int IPV4_PART_COUNT = 4;
  private static final int IPV6_PART_COUNT = 8;
  private static final char IPV4_DELIMITER = '.';
  private static final char IPV6_DELIMITER = ':';
  private static final CharMatcher IPV4_DELIMITER_MATCHER = CharMatcher.is(IPV4_DELIMITER);
  private static final CharMatcher IPV6_DELIMITER_MATCHER = CharMatcher.is(IPV6_DELIMITER);
  private static final Inet4Address LOOPBACK4 = (Inet4Address) forString("127.0.0.1");
  private static final Inet4Address ANY4 = (Inet4Address) forString("0.0.0.0");

  private InetAddresses() {}

  /**
   * Returns an {@link Inet4Address}, given a byte array representation of the IPv4 address.
   *
   * @param bytes byte array representing an IPv4 address (should be of length 4)
   * @return {@link Inet4Address} corresponding to the supplied byte array
   * @throws IllegalArgumentException if a valid {@link Inet4Address} can not be created
   */
  private static Inet4Address getInet4Address(byte[] bytes) {
    checkArgument(
        bytes.length == 4,
        "Byte array has invalid length for an IPv4 address: %s != 4.",
        bytes.length);

    // Given a 4-byte array, this cast should always succeed.
    return (Inet4Address) bytesToInetAddress(bytes, null);
  }

  /**
   * Returns the {@link InetAddress} having the given string representation.
   *
   * <p>This deliberately avoids all nameservice lookups (e.g. no DNS).
   *
   * <p>This method accepts non-ASCII digits, for example {@code "１９２.１６８.０.１"} (those are fullwidth
   * characters). That is consistent with {@link InetAddress}, but not with various RFCs. If you
   * want to accept ASCII digits only, you can use something like {@code
   * CharMatcher.ascii().matchesAllOf(ipString)}.
   *
   * <p>The scope ID is validated against the interfaces on the machine, which requires permissions
   * under Android.
   *
   * <p><b>Android users on API >= 29:</b> Prefer {@code InetAddresses.parseNumericAddress}.
   *
   * @param ipString {@code String} containing an IPv4 or IPv6 string literal, e.g. {@code
   *     "192.168.0.1"} or {@code "2001:db8::1"} or with a scope ID, e.g. {@code "2001:db8::1%eth0"}
   * @return {@link InetAddress} representing the argument
   * @throws IllegalArgumentException if the argument is not a valid IP string literal
   */
  @CanIgnoreReturnValue // TODO(b/219820829): consider removing
  public static InetAddress forString(String ipString) {
    Scope scope = new Scope();
    byte[] addr = ipStringToBytes(ipString, scope);

    // The argument was malformed, i.e. not an IP string literal.
    if (addr == null) {
      throw formatIllegalArgumentException("'%s' is not an IP string literal.", ipString);
    }

    return bytesToInetAddress(addr, scope.scope);
  }

  /**
   * Returns {@code true} if the supplied string is a valid IP string literal, {@code false}
   * otherwise.
   *
   * <p>This method accepts non-ASCII digits, for example {@code "１９２.１６８.０.１"} (those are fullwidth
   * characters). That is consistent with {@link InetAddress}, but not with various RFCs. If you
   * want to accept ASCII digits only, you can use something like {@code
   * CharMatcher.ascii().matchesAllOf(ipString)}.
   *
   * @param ipString {@code String} to evaluated as an IP string literal
   * @return {@code true} if the argument is a valid IP string literal
   */
  public static boolean isInetAddress(String ipString) {
    return ipStringToBytes(ipString, null) != null;
  }

  private static final class Scope {
    private String scope;
  }

  /** Returns {@code null} if unable to parse into a {@code byte[]}. */
<<<<<<< HEAD
  private static byte @Nullable [] ipStringToBytes(String ipStringParam) {
=======
  @CheckForNull
  private static byte[] ipStringToBytes(String ipStringParam, @Nullable Scope scope) {
>>>>>>> 514f2127
    String ipString = ipStringParam;
    // Make a first pass to categorize the characters in this string.
    boolean hasColon = false;
    boolean hasDot = false;
    int percentIndex = -1;
    for (int i = 0; i < ipString.length(); i++) {
      char c = ipString.charAt(i);
      if (c == '.') {
        hasDot = true;
      } else if (c == ':') {
        if (hasDot) {
          return null; // Colons must not appear after dots.
        }
        hasColon = true;
      } else if (c == '%') {
        percentIndex = i;
        break;
      } else if (Character.digit(c, 16) == -1) {
        return null; // Everything else must be a decimal or hex digit.
      }
    }

    // Now decide which address family to parse.
    if (hasColon) {
      if (hasDot) {
        ipString = convertDottedQuadToHex(ipString);
        if (ipString == null) {
          return null;
        }
      }
      if (percentIndex != -1) {
        if (scope != null) {
          scope.scope = ipString.substring(percentIndex + 1);
        }
        ipString = ipString.substring(0, percentIndex);
      }
      return textToNumericFormatV6(ipString);
    } else if (hasDot) {
      if (percentIndex != -1) {
        return null; // Scope IDs are not supported for IPV4
      }
      return textToNumericFormatV4(ipString);
    }
    return null;
  }

  private static byte @Nullable [] textToNumericFormatV4(String ipString) {
    if (IPV4_DELIMITER_MATCHER.countIn(ipString) + 1 != IPV4_PART_COUNT) {
      return null; // Wrong number of parts
    }

    byte[] bytes = new byte[IPV4_PART_COUNT];
    int start = 0;
    // Iterate through the parts of the ip string.
    // Invariant: start is always the beginning of an octet.
    for (int i = 0; i < IPV4_PART_COUNT; i++) {
      int end = ipString.indexOf(IPV4_DELIMITER, start);
      if (end == -1) {
        end = ipString.length();
      }
      try {
        bytes[i] = parseOctet(ipString, start, end);
      } catch (NumberFormatException ex) {
        return null;
      }
      start = end + 1;
    }

    return bytes;
  }

  private static byte @Nullable [] textToNumericFormatV6(String ipString) {
    // An address can have [2..8] colons.
    int delimiterCount = IPV6_DELIMITER_MATCHER.countIn(ipString);
    if (delimiterCount < 2 || delimiterCount > IPV6_PART_COUNT) {
      return null;
    }
    int partsSkipped = IPV6_PART_COUNT - (delimiterCount + 1); // estimate; may be modified later
    boolean hasSkip = false;
    // Scan for the appearance of ::, to mark a skip-format IPV6 string and adjust the partsSkipped
    // estimate.
    for (int i = 0; i < ipString.length() - 1; i++) {
      if (ipString.charAt(i) == IPV6_DELIMITER && ipString.charAt(i + 1) == IPV6_DELIMITER) {
        if (hasSkip) {
          return null; // Can't have more than one ::
        }
        hasSkip = true;
        partsSkipped++; // :: means we skipped an extra part in between the two delimiters.
        if (i == 0) {
          partsSkipped++; // Begins with ::, so we skipped the part preceding the first :
        }
        if (i == ipString.length() - 2) {
          partsSkipped++; // Ends with ::, so we skipped the part after the last :
        }
      }
    }
    if (ipString.charAt(0) == IPV6_DELIMITER && ipString.charAt(1) != IPV6_DELIMITER) {
      return null; // ^: requires ^::
    }
    if (ipString.charAt(ipString.length() - 1) == IPV6_DELIMITER
        && ipString.charAt(ipString.length() - 2) != IPV6_DELIMITER) {
      return null; // :$ requires ::$
    }
    if (hasSkip && partsSkipped <= 0) {
      return null; // :: must expand to at least one '0'
    }
    if (!hasSkip && delimiterCount + 1 != IPV6_PART_COUNT) {
      return null; // Incorrect number of parts
    }

    ByteBuffer rawBytes = ByteBuffer.allocate(2 * IPV6_PART_COUNT);
    try {
      // Iterate through the parts of the ip string.
      // Invariant: start is always the beginning of a hextet, or the second ':' of the skip
      // sequence "::"
      int start = 0;
      if (ipString.charAt(0) == IPV6_DELIMITER) {
        start = 1;
      }
      while (start < ipString.length()) {
        int end = ipString.indexOf(IPV6_DELIMITER, start);
        if (end == -1) {
          end = ipString.length();
        }
        if (ipString.charAt(start) == IPV6_DELIMITER) {
          // expand zeroes
          for (int i = 0; i < partsSkipped; i++) {
            rawBytes.putShort((short) 0);
          }

        } else {
          rawBytes.putShort(parseHextet(ipString, start, end));
        }
        start = end + 1;
      }
    } catch (NumberFormatException ex) {
      return null;
    }
    return rawBytes.array();
  }

  private static @Nullable String convertDottedQuadToHex(String ipString) {
    int lastColon = ipString.lastIndexOf(':');
    String initialPart = ipString.substring(0, lastColon + 1);
    String dottedQuad = ipString.substring(lastColon + 1);
    byte[] quad = textToNumericFormatV4(dottedQuad);
    if (quad == null) {
      return null;
    }
    String penultimate = Integer.toHexString(((quad[0] & 0xff) << 8) | (quad[1] & 0xff));
    String ultimate = Integer.toHexString(((quad[2] & 0xff) << 8) | (quad[3] & 0xff));
    return initialPart + penultimate + ":" + ultimate;
  }

  private static byte parseOctet(String ipString, int start, int end) {
    // Note: we already verified that this string contains only hex digits, but the string may still
    // contain non-decimal characters.
    int length = end - start;
    if (length <= 0 || length > 3) {
      throw new NumberFormatException();
    }
    // Disallow leading zeroes, because no clear standard exists on
    // whether these should be interpreted as decimal or octal.
    if (length > 1 && ipString.charAt(start) == '0') {
      throw new NumberFormatException();
    }
    int octet = 0;
    for (int i = start; i < end; i++) {
      octet *= 10;
      int digit = Character.digit(ipString.charAt(i), 10);
      if (digit < 0) {
        throw new NumberFormatException();
      }
      octet += digit;
    }
    if (octet > 255) {
      throw new NumberFormatException();
    }
    return (byte) octet;
  }

  /** Returns a -1 if unable to parse */
  private static int tryParseDecimal(String string, int start, int end) {
    int decimal = 0;
    final int max = Integer.MAX_VALUE / 10; // for int overflow detection
    for (int i = start; i < end; i++) {
      if (decimal > max) {
        return -1;
      }
      decimal *= 10;
      int digit = Character.digit(string.charAt(i), 10);
      if (digit < 0) {
        return -1;
      }
      decimal += digit;
    }
    return decimal;
  }

  // Parse a hextet out of the ipString from start (inclusive) to end (exclusive)
  private static short parseHextet(String ipString, int start, int end) {
    // Note: we already verified that this string contains only hex digits.
    int length = end - start;
    if (length <= 0 || length > 4) {
      throw new NumberFormatException();
    }
    int hextet = 0;
    for (int i = start; i < end; i++) {
      hextet = hextet << 4;
      hextet |= Character.digit(ipString.charAt(i), 16);
    }
    return (short) hextet;
  }

  /**
   * Convert a byte array into an InetAddress.
   *
   * <p>{@link InetAddress#getByAddress} is documented as throwing a checked exception "if IP
   * address is of illegal length." We replace it with an unchecked exception, for use by callers
   * who already know that addr is an array of length 4 or 16.
   *
   * @param addr the raw 4-byte or 16-byte IP address in big-endian order
   * @return an InetAddress object created from the raw IP address
   */
  private static InetAddress bytesToInetAddress(byte[] addr, @Nullable String scope) {
    try {
      InetAddress address = InetAddress.getByAddress(addr);
      if (scope == null) {
        return address;
      }
      checkArgument(
          address instanceof Inet6Address, "Unexpected state, scope should only appear for ipv6");
      Inet6Address v6Address = (Inet6Address) address;
      int interfaceIndex = tryParseDecimal(scope, 0, scope.length());
      if (interfaceIndex != -1) {
        return Inet6Address.getByAddress(
            v6Address.getHostAddress(), v6Address.getAddress(), interfaceIndex);
      }
      try {
        NetworkInterface asInterface = NetworkInterface.getByName(scope);
        if (asInterface == null) {
          throw formatIllegalArgumentException("No such interface: '%s'", scope);
        }
        return Inet6Address.getByAddress(
            v6Address.getHostAddress(), v6Address.getAddress(), asInterface);
      } catch (SocketException | UnknownHostException e) {
        throw new IllegalArgumentException("No such interface: " + scope, e);
      }
    } catch (UnknownHostException e) {
      throw new AssertionError(e);
    }
  }

  /**
   * Returns the string representation of an {@link InetAddress}.
   *
   * <p>For IPv4 addresses, this is identical to {@link InetAddress#getHostAddress()}, but for IPv6
   * addresses, the output follows <a href="http://tools.ietf.org/html/rfc5952">RFC 5952</a> section
   * 4. The main difference is that this method uses "::" for zero compression, while Java's version
   * uses the uncompressed form (except on Android, where the zero compression is also done). The
   * other difference is that this method outputs any scope ID in the format that it was provided at
   * creation time, while Android may always output it as an interface name, even if it was supplied
   * as a numeric ID.
   *
   * <p>This method uses hexadecimal for all IPv6 addresses, including IPv4-mapped IPv6 addresses
   * such as "::c000:201".
   *
   * @param ip {@link InetAddress} to be converted to an address string
   * @return {@code String} containing the text-formatted IP address
   * @since 10.0
   */
  public static String toAddrString(InetAddress ip) {
    checkNotNull(ip);
    if (ip instanceof Inet4Address) {
      // For IPv4, Java's formatting is good enough.
      // requireNonNull accommodates Android's @RecentlyNullable annotation on getHostAddress
      return requireNonNull(ip.getHostAddress());
    }
    byte[] bytes = ip.getAddress();
    int[] hextets = new int[IPV6_PART_COUNT];
    for (int i = 0; i < hextets.length; i++) {
      hextets[i] = Ints.fromBytes((byte) 0, (byte) 0, bytes[2 * i], bytes[2 * i + 1]);
    }
    compressLongestRunOfZeroes(hextets);

    return hextetsToIPv6String(hextets) + scopeWithDelimiter((Inet6Address) ip);
  }

  private static String scopeWithDelimiter(Inet6Address ip) {
    // getHostAddress on android sometimes maps the scope id to an invalid interface name; if the
    // mapped interface isn't present, fallback to use the scope id (which has no validation against
    // present interfaces)
    NetworkInterface scopedInterface = ip.getScopedInterface();
    if (scopedInterface != null) {
      return "%" + scopedInterface.getName();
    }
    int scope = ip.getScopeId();
    if (scope != 0) {
      return "%" + scope;
    }
    return "";
  }

  /**
   * Identify and mark the longest run of zeroes in an IPv6 address.
   *
   * <p>Only runs of two or more hextets are considered. In case of a tie, the leftmost run wins. If
   * a qualifying run is found, its hextets are replaced by the sentinel value -1.
   *
   * @param hextets {@code int[]} mutable array of eight 16-bit hextets
   */
  private static void compressLongestRunOfZeroes(int[] hextets) {
    int bestRunStart = -1;
    int bestRunLength = -1;
    int runStart = -1;
    for (int i = 0; i < hextets.length + 1; i++) {
      if (i < hextets.length && hextets[i] == 0) {
        if (runStart < 0) {
          runStart = i;
        }
      } else if (runStart >= 0) {
        int runLength = i - runStart;
        if (runLength > bestRunLength) {
          bestRunStart = runStart;
          bestRunLength = runLength;
        }
        runStart = -1;
      }
    }
    if (bestRunLength >= 2) {
      Arrays.fill(hextets, bestRunStart, bestRunStart + bestRunLength, -1);
    }
  }

  /**
   * Convert a list of hextets into a human-readable IPv6 address.
   *
   * <p>In order for "::" compression to work, the input should contain negative sentinel values in
   * place of the elided zeroes.
   *
   * @param hextets {@code int[]} array of eight 16-bit hextets, or -1s
   */
  private static String hextetsToIPv6String(int[] hextets) {
    // While scanning the array, handle these state transitions:
    //   start->num => "num"     start->gap => "::"
    //   num->num   => ":num"    num->gap   => "::"
    //   gap->num   => "num"     gap->gap   => ""
    StringBuilder buf = new StringBuilder(39);
    boolean lastWasNumber = false;
    for (int i = 0; i < hextets.length; i++) {
      boolean thisIsNumber = hextets[i] >= 0;
      if (thisIsNumber) {
        if (lastWasNumber) {
          buf.append(':');
        }
        buf.append(Integer.toHexString(hextets[i]));
      } else {
        if (i == 0 || lastWasNumber) {
          buf.append("::");
        }
      }
      lastWasNumber = thisIsNumber;
    }
    return buf.toString();
  }

  /**
   * Returns the string representation of an {@link InetAddress} suitable for inclusion in a URI.
   *
   * <p>For IPv4 addresses, this is identical to {@link InetAddress#getHostAddress()}, but for IPv6
   * addresses it compresses zeroes and surrounds the text with square brackets; for example {@code
   * "[2001:db8::1]"}.
   *
   * <p>Per section 3.2.2 of <a target="_parent"
   * href="http://tools.ietf.org/html/rfc3986#section-3.2.2">RFC 3986</a>, a URI containing an IPv6
   * string literal is of the form {@code "http://[2001:db8::1]:8888/index.html"}.
   *
   * <p>Use of either {@link InetAddresses#toAddrString}, {@link InetAddress#getHostAddress()}, or
   * this method is recommended over {@link InetAddress#toString()} when an IP address string
   * literal is desired. This is because {@link InetAddress#toString()} prints the hostname and the
   * IP address string joined by a "/".
   *
   * @param ip {@link InetAddress} to be converted to URI string literal
   * @return {@code String} containing URI-safe string literal
   */
  public static String toUriString(InetAddress ip) {
    if (ip instanceof Inet6Address) {
      return "[" + toAddrString(ip) + "]";
    }
    return toAddrString(ip);
  }

  /**
   * Returns an InetAddress representing the literal IPv4 or IPv6 host portion of a URL, encoded in
   * the format specified by RFC 3986 section 3.2.2.
   *
   * <p>This method is similar to {@link InetAddresses#forString(String)}, however, it requires that
   * IPv6 addresses are surrounded by square brackets.
   *
   * <p>This method is the inverse of {@link InetAddresses#toUriString(java.net.InetAddress)}.
   *
   * <p>This method accepts non-ASCII digits, for example {@code "１９２.１６８.０.１"} (those are fullwidth
   * characters). That is consistent with {@link InetAddress}, but not with various RFCs. If you
   * want to accept ASCII digits only, you can use something like {@code
   * CharMatcher.ascii().matchesAllOf(ipString)}.
   *
   * @param hostAddr an RFC 3986 section 3.2.2 encoded IPv4 or IPv6 address
   * @return an InetAddress representing the address in {@code hostAddr}
   * @throws IllegalArgumentException if {@code hostAddr} is not a valid IPv4 address, or IPv6
   *     address surrounded by square brackets, or if the address has a scope id that fails
   *     validation against interfaces on the machine
   */
  public static InetAddress forUriString(String hostAddr) {
    InetAddress addr = forUriStringOrNull(hostAddr, /* parseScope= */ true);
    if (addr == null) {
      throw formatIllegalArgumentException("Not a valid URI IP literal: '%s'", hostAddr);
    }

    return addr;
  }

<<<<<<< HEAD
  private static @Nullable InetAddress forUriStringNoThrow(String hostAddr) {
=======
  @CheckForNull
  private static InetAddress forUriStringOrNull(String hostAddr, boolean parseScope) {
>>>>>>> 514f2127
    checkNotNull(hostAddr);

    // Decide if this should be an IPv6 or IPv4 address.
    String ipString;
    int expectBytes;
    if (hostAddr.startsWith("[") && hostAddr.endsWith("]")) {
      ipString = hostAddr.substring(1, hostAddr.length() - 1);
      expectBytes = 16;
    } else {
      ipString = hostAddr;
      expectBytes = 4;
    }

    // Parse the address, and make sure the length/version is correct.
    Scope scope = parseScope ? new Scope() : null;
    byte[] addr = ipStringToBytes(ipString, scope);
    if (addr == null || addr.length != expectBytes) {
      return null;
    }

    return bytesToInetAddress(addr, (scope != null) ? scope.scope : null);
  }

  /**
   * Returns {@code true} if the supplied string is a valid URI IP string literal, {@code false}
   * otherwise.
   *
   * <p>This method accepts non-ASCII digits, for example {@code "１９２.１６８.０.１"} (those are fullwidth
   * characters). That is consistent with {@link InetAddress}, but not with various RFCs. If you
   * want to accept ASCII digits only, you can use something like {@code
   * CharMatcher.ascii().matchesAllOf(ipString)}.
   *
   * <p>Note that if this method returns {@code true}, a call to {@link #forUriString(String)} can
   * throw if the address has a scope id fails validation against interfaces on the machine.
   *
   * @param ipString {@code String} to evaluated as an IP URI host string literal
   * @return {@code true} if the argument is a valid IP URI host
   */
  public static boolean isUriInetAddress(String ipString) {
    return forUriStringOrNull(ipString, /* parseScope= */ false) != null;
  }

  /**
   * Evaluates whether the argument is an IPv6 "compat" address.
   *
   * <p>An "IPv4 compatible", or "compat", address is one with 96 leading bits of zero, with the
   * remaining 32 bits interpreted as an IPv4 address. These are conventionally represented in
   * string literals as {@code "::192.168.0.1"}, though {@code "::c0a8:1"} is also considered an
   * IPv4 compatible address (and equivalent to {@code "::192.168.0.1"}).
   *
   * <p>For more on IPv4 compatible addresses see section 2.5.5.1 of <a target="_parent"
   * href="http://tools.ietf.org/html/rfc4291#section-2.5.5.1">RFC 4291</a>.
   *
   * <p>NOTE: This method is different from {@link Inet6Address#isIPv4CompatibleAddress} in that it
   * more correctly classifies {@code "::"} and {@code "::1"} as proper IPv6 addresses (which they
   * are), NOT IPv4 compatible addresses (which they are generally NOT considered to be).
   *
   * @param ip {@link Inet6Address} to be examined for embedded IPv4 compatible address format
   * @return {@code true} if the argument is a valid "compat" address
   */
  public static boolean isCompatIPv4Address(Inet6Address ip) {
    if (!ip.isIPv4CompatibleAddress()) {
      return false;
    }

    byte[] bytes = ip.getAddress();
    if ((bytes[12] == 0)
        && (bytes[13] == 0)
        && (bytes[14] == 0)
        && ((bytes[15] == 0) || (bytes[15] == 1))) {
      return false;
    }

    return true;
  }

  /**
   * Returns the IPv4 address embedded in an IPv4 compatible address.
   *
   * @param ip {@link Inet6Address} to be examined for an embedded IPv4 address
   * @return {@link Inet4Address} of the embedded IPv4 address
   * @throws IllegalArgumentException if the argument is not a valid IPv4 compatible address
   */
  public static Inet4Address getCompatIPv4Address(Inet6Address ip) {
    checkArgument(
        isCompatIPv4Address(ip), "Address '%s' is not IPv4-compatible.", toAddrString(ip));

    return getInet4Address(Arrays.copyOfRange(ip.getAddress(), 12, 16));
  }

  /**
   * Evaluates whether the argument is a 6to4 address.
   *
   * <p>6to4 addresses begin with the {@code "2002::/16"} prefix. The next 32 bits are the IPv4
   * address of the host to which IPv6-in-IPv4 tunneled packets should be routed.
   *
   * <p>For more on 6to4 addresses see section 2 of <a target="_parent"
   * href="http://tools.ietf.org/html/rfc3056#section-2">RFC 3056</a>.
   *
   * @param ip {@link Inet6Address} to be examined for 6to4 address format
   * @return {@code true} if the argument is a 6to4 address
   */
  public static boolean is6to4Address(Inet6Address ip) {
    byte[] bytes = ip.getAddress();
    return (bytes[0] == (byte) 0x20) && (bytes[1] == (byte) 0x02);
  }

  /**
   * Returns the IPv4 address embedded in a 6to4 address.
   *
   * @param ip {@link Inet6Address} to be examined for embedded IPv4 in 6to4 address
   * @return {@link Inet4Address} of embedded IPv4 in 6to4 address
   * @throws IllegalArgumentException if the argument is not a valid IPv6 6to4 address
   */
  public static Inet4Address get6to4IPv4Address(Inet6Address ip) {
    checkArgument(is6to4Address(ip), "Address '%s' is not a 6to4 address.", toAddrString(ip));

    return getInet4Address(Arrays.copyOfRange(ip.getAddress(), 2, 6));
  }

  /**
   * A simple immutable data class to encapsulate the information to be found in a Teredo address.
   *
   * <p>All of the fields in this class are encoded in various portions of the IPv6 address as part
   * of the protocol. More protocols details can be found at: <a target="_parent"
   * href="http://en.wikipedia.org/wiki/Teredo_tunneling">http://en.wikipedia.
   * org/wiki/Teredo_tunneling</a>.
   *
   * <p>The RFC can be found here: <a target="_parent" href="http://tools.ietf.org/html/rfc4380">RFC
   * 4380</a>.
   *
   * @since 5.0
   */
  public static final class TeredoInfo {
    private final Inet4Address server;
    private final Inet4Address client;
    private final int port;
    private final int flags;

    /**
     * Constructs a TeredoInfo instance.
     *
     * <p>Both server and client can be {@code null}, in which case the value {@code "0.0.0.0"} will
     * be assumed.
     *
     * @throws IllegalArgumentException if either of the {@code port} or the {@code flags} arguments
     *     are out of range of an unsigned short
     */
    // TODO: why is this public?
    public TeredoInfo(
        @Nullable Inet4Address server, @Nullable Inet4Address client, int port, int flags) {
      checkArgument(
          (port >= 0) && (port <= 0xffff), "port '%s' is out of range (0 <= port <= 0xffff)", port);
      checkArgument(
          (flags >= 0) && (flags <= 0xffff),
          "flags '%s' is out of range (0 <= flags <= 0xffff)",
          flags);

      this.server = MoreObjects.firstNonNull(server, ANY4);
      this.client = MoreObjects.firstNonNull(client, ANY4);
      this.port = port;
      this.flags = flags;
    }

    public Inet4Address getServer() {
      return server;
    }

    public Inet4Address getClient() {
      return client;
    }

    public int getPort() {
      return port;
    }

    public int getFlags() {
      return flags;
    }
  }

  /**
   * Evaluates whether the argument is a Teredo address.
   *
   * <p>Teredo addresses begin with the {@code "2001::/32"} prefix.
   *
   * @param ip {@link Inet6Address} to be examined for Teredo address format
   * @return {@code true} if the argument is a Teredo address
   */
  public static boolean isTeredoAddress(Inet6Address ip) {
    byte[] bytes = ip.getAddress();
    return (bytes[0] == (byte) 0x20)
        && (bytes[1] == (byte) 0x01)
        && (bytes[2] == 0)
        && (bytes[3] == 0);
  }

  /**
   * Returns the Teredo information embedded in a Teredo address.
   *
   * @param ip {@link Inet6Address} to be examined for embedded Teredo information
   * @return extracted {@code TeredoInfo}
   * @throws IllegalArgumentException if the argument is not a valid IPv6 Teredo address
   */
  public static TeredoInfo getTeredoInfo(Inet6Address ip) {
    checkArgument(isTeredoAddress(ip), "Address '%s' is not a Teredo address.", toAddrString(ip));

    byte[] bytes = ip.getAddress();
    Inet4Address server = getInet4Address(Arrays.copyOfRange(bytes, 4, 8));

    int flags = ByteStreams.newDataInput(bytes, 8).readShort() & 0xffff;

    // Teredo obfuscates the mapped client port, per section 4 of the RFC.
    int port = ~ByteStreams.newDataInput(bytes, 10).readShort() & 0xffff;

    byte[] clientBytes = Arrays.copyOfRange(bytes, 12, 16);
    for (int i = 0; i < clientBytes.length; i++) {
      // Teredo obfuscates the mapped client IP, per section 4 of the RFC.
      clientBytes[i] = (byte) ~clientBytes[i];
    }
    Inet4Address client = getInet4Address(clientBytes);

    return new TeredoInfo(server, client, port, flags);
  }

  /**
   * Evaluates whether the argument is an ISATAP address.
   *
   * <p>From RFC 5214: "ISATAP interface identifiers are constructed in Modified EUI-64 format [...]
   * by concatenating the 24-bit IANA OUI (00-00-5E), the 8-bit hexadecimal value 0xFE, and a 32-bit
   * IPv4 address in network byte order [...]"
   *
   * <p>For more on ISATAP addresses see section 6.1 of <a target="_parent"
   * href="http://tools.ietf.org/html/rfc5214#section-6.1">RFC 5214</a>.
   *
   * @param ip {@link Inet6Address} to be examined for ISATAP address format
   * @return {@code true} if the argument is an ISATAP address
   */
  public static boolean isIsatapAddress(Inet6Address ip) {

    // If it's a Teredo address with the right port (41217, or 0xa101)
    // which would be encoded as 0x5efe then it can't be an ISATAP address.
    if (isTeredoAddress(ip)) {
      return false;
    }

    byte[] bytes = ip.getAddress();

    if ((bytes[8] | (byte) 0x03) != (byte) 0x03) {

      // Verify that high byte of the 64 bit identifier is zero, modulo
      // the U/L and G bits, with which we are not concerned.
      return false;
    }

    return (bytes[9] == (byte) 0x00) && (bytes[10] == (byte) 0x5e) && (bytes[11] == (byte) 0xfe);
  }

  /**
   * Returns the IPv4 address embedded in an ISATAP address.
   *
   * @param ip {@link Inet6Address} to be examined for embedded IPv4 in ISATAP address
   * @return {@link Inet4Address} of embedded IPv4 in an ISATAP address
   * @throws IllegalArgumentException if the argument is not a valid IPv6 ISATAP address
   */
  public static Inet4Address getIsatapIPv4Address(Inet6Address ip) {
    checkArgument(isIsatapAddress(ip), "Address '%s' is not an ISATAP address.", toAddrString(ip));

    return getInet4Address(Arrays.copyOfRange(ip.getAddress(), 12, 16));
  }

  /**
   * Examines the Inet6Address to determine if it is an IPv6 address of one of the specified address
   * types that contain an embedded IPv4 address.
   *
   * <p>NOTE: ISATAP addresses are explicitly excluded from this method due to their trivial
   * spoofability. With other transition addresses spoofing involves (at least) infection of one's
   * BGP routing table.
   *
   * @param ip {@link Inet6Address} to be examined for embedded IPv4 client address
   * @return {@code true} if there is an embedded IPv4 client address
   * @since 7.0
   */
  public static boolean hasEmbeddedIPv4ClientAddress(Inet6Address ip) {
    return isCompatIPv4Address(ip) || is6to4Address(ip) || isTeredoAddress(ip);
  }

  /**
   * Examines the Inet6Address to extract the embedded IPv4 client address if the InetAddress is an
   * IPv6 address of one of the specified address types that contain an embedded IPv4 address.
   *
   * <p>NOTE: ISATAP addresses are explicitly excluded from this method due to their trivial
   * spoofability. With other transition addresses spoofing involves (at least) infection of one's
   * BGP routing table.
   *
   * @param ip {@link Inet6Address} to be examined for embedded IPv4 client address
   * @return {@link Inet4Address} of embedded IPv4 client address
   * @throws IllegalArgumentException if the argument does not have a valid embedded IPv4 address
   */
  public static Inet4Address getEmbeddedIPv4ClientAddress(Inet6Address ip) {
    if (isCompatIPv4Address(ip)) {
      return getCompatIPv4Address(ip);
    }

    if (is6to4Address(ip)) {
      return get6to4IPv4Address(ip);
    }

    if (isTeredoAddress(ip)) {
      return getTeredoInfo(ip).getClient();
    }

    throw formatIllegalArgumentException("'%s' has no embedded IPv4 address.", toAddrString(ip));
  }

  /**
   * Evaluates whether the argument is an "IPv4 mapped" IPv6 address.
   *
   * <p>An "IPv4 mapped" address is anything in the range ::ffff:0:0/96 (sometimes written as
   * ::ffff:0.0.0.0/96), with the last 32 bits interpreted as an IPv4 address.
   *
   * <p>For more on IPv4 mapped addresses see section 2.5.5.2 of <a target="_parent"
   * href="http://tools.ietf.org/html/rfc4291#section-2.5.5.2">RFC 4291</a>.
   *
   * <p>Note: This method takes a {@code String} argument because {@link InetAddress} automatically
   * collapses mapped addresses to IPv4. (It is actually possible to avoid this using one of the
   * obscure {@link Inet6Address} methods, but it would be unwise to depend on such a
   * poorly-documented feature.)
   *
   * <p>This method accepts non-ASCII digits. That is consistent with {@link InetAddress}, but not
   * with various RFCs. If you want to accept ASCII digits only, you can use something like {@code
   * CharMatcher.ascii().matchesAllOf(ipString)}.
   *
   * @param ipString {@code String} to be examined for embedded IPv4-mapped IPv6 address format
   * @return {@code true} if the argument is a valid "mapped" address
   * @since 10.0
   */
  public static boolean isMappedIPv4Address(String ipString) {
    byte[] bytes = ipStringToBytes(ipString, null);
    if (bytes != null && bytes.length == 16) {
      for (int i = 0; i < 10; i++) {
        if (bytes[i] != 0) {
          return false;
        }
      }
      for (int i = 10; i < 12; i++) {
        if (bytes[i] != (byte) 0xff) {
          return false;
        }
      }
      return true;
    }
    return false;
  }

  /**
   * Coerces an IPv6 address into an IPv4 address.
   *
   * <p>HACK: As long as applications continue to use IPv4 addresses for indexing into tables,
   * accounting, et cetera, it may be necessary to <b>coerce</b> IPv6 addresses into IPv4 addresses.
   * This method does so by hashing 64 bits of the IPv6 address into {@code 224.0.0.0/3} (64 bits
   * into 29 bits):
   *
   * <ul>
   *   <li>If the IPv6 address contains an embedded IPv4 address, the function hashes that.
   *   <li>Otherwise, it hashes the upper 64 bits of the IPv6 address.
   * </ul>
   *
   * <p>A "coerced" IPv4 address is equivalent to itself.
   *
   * <p>NOTE: This method is failsafe for security purposes: ALL IPv6 addresses (except localhost
   * (::1)) are hashed to avoid the security risk associated with extracting an embedded IPv4
   * address that might permit elevated privileges.
   *
   * @param ip {@link InetAddress} to "coerce"
   * @return {@link Inet4Address} represented "coerced" address
   * @since 7.0
   */
  public static Inet4Address getCoercedIPv4Address(InetAddress ip) {
    if (ip instanceof Inet4Address) {
      return (Inet4Address) ip;
    }

    // Special cases:
    byte[] bytes = ip.getAddress();
    boolean leadingBytesOfZero = true;
    for (int i = 0; i < 15; ++i) {
      if (bytes[i] != 0) {
        leadingBytesOfZero = false;
        break;
      }
    }
    if (leadingBytesOfZero && (bytes[15] == 1)) {
      return LOOPBACK4; // ::1
    } else if (leadingBytesOfZero && (bytes[15] == 0)) {
      return ANY4; // ::0
    }

    Inet6Address ip6 = (Inet6Address) ip;
    long addressAsLong = 0;
    if (hasEmbeddedIPv4ClientAddress(ip6)) {
      addressAsLong = getEmbeddedIPv4ClientAddress(ip6).hashCode();
    } else {
      // Just extract the high 64 bits (assuming the rest is user-modifiable).
      addressAsLong = ByteBuffer.wrap(ip6.getAddress(), 0, 8).getLong();
    }

    // Many strategies for hashing are possible. This might suffice for now.
    int coercedHash = Hashing.murmur3_32_fixed().hashLong(addressAsLong).asInt();

    // Squash into 224/4 Multicast and 240/4 Reserved space (i.e. 224/3).
    coercedHash |= 0xe0000000;

    // Fixup to avoid some "illegal" values. Currently the only potential
    // illegal value is 255.255.255.255.
    if (coercedHash == 0xffffffff) {
      coercedHash = 0xfffffffe;
    }

    return getInet4Address(Ints.toByteArray(coercedHash));
  }

  /**
   * Returns an integer representing an IPv4 address regardless of whether the supplied argument is
   * an IPv4 address or not.
   *
   * <p>IPv6 addresses are <b>coerced</b> to IPv4 addresses before being converted to integers.
   *
   * <p>As long as there are applications that assume that all IP addresses are IPv4 addresses and
   * can therefore be converted safely to integers (for whatever purpose) this function can be used
   * to handle IPv6 addresses as well until the application is suitably fixed.
   *
   * <p>NOTE: an IPv6 address coerced to an IPv4 address can only be used for such purposes as
   * rudimentary identification or indexing into a collection of real {@link InetAddress}es. They
   * cannot be used as real addresses for the purposes of network communication.
   *
   * @param ip {@link InetAddress} to convert
   * @return {@code int}, "coerced" if ip is not an IPv4 address
   * @since 7.0
   */
  public static int coerceToInteger(InetAddress ip) {
    return ByteStreams.newDataInput(getCoercedIPv4Address(ip).getAddress()).readInt();
  }

  /**
   * Returns a BigInteger representing the address.
   *
   * <p>Unlike {@code coerceToInteger}, IPv6 addresses are not coerced to IPv4 addresses.
   *
   * @param address {@link InetAddress} to convert
   * @return {@code BigInteger} representation of the address
   * @since 28.2
   */
  public static BigInteger toBigInteger(InetAddress address) {
    return new BigInteger(1, address.getAddress());
  }

  /**
   * Returns an Inet4Address having the integer value specified by the argument.
   *
   * @param address {@code int}, the 32bit integer address to be converted
   * @return {@link Inet4Address} equivalent of the argument
   */
  public static Inet4Address fromInteger(int address) {
    return getInet4Address(Ints.toByteArray(address));
  }

  /**
   * Returns the {@code Inet4Address} corresponding to a given {@code BigInteger}.
   *
   * @param address BigInteger representing the IPv4 address
   * @return Inet4Address representation of the given BigInteger
   * @throws IllegalArgumentException if the BigInteger is not between 0 and 2^32-1
   * @since 28.2
   */
  public static Inet4Address fromIPv4BigInteger(BigInteger address) {
    return (Inet4Address) fromBigInteger(address, false);
  }
  /**
   * Returns the {@code Inet6Address} corresponding to a given {@code BigInteger}.
   *
   * @param address BigInteger representing the IPv6 address
   * @return Inet6Address representation of the given BigInteger
   * @throws IllegalArgumentException if the BigInteger is not between 0 and 2^128-1
   * @since 28.2
   */
  public static Inet6Address fromIPv6BigInteger(BigInteger address) {
    return (Inet6Address) fromBigInteger(address, true);
  }

  /**
   * Converts a BigInteger to either an IPv4 or IPv6 address. If the IP is IPv4, it must be
   * constrained to 32 bits, otherwise it is constrained to 128 bits.
   *
   * @param address the address represented as a big integer
   * @param isIpv6 whether the created address should be IPv4 or IPv6
   * @return the BigInteger converted to an address
   * @throws IllegalArgumentException if the BigInteger is not between 0 and maximum value for IPv4
   *     or IPv6 respectively
   */
  private static InetAddress fromBigInteger(BigInteger address, boolean isIpv6) {
    checkArgument(address.signum() >= 0, "BigInteger must be greater than or equal to 0");

    int numBytes = isIpv6 ? 16 : 4;

    byte[] addressBytes = address.toByteArray();
    byte[] targetCopyArray = new byte[numBytes];

    int srcPos = Math.max(0, addressBytes.length - numBytes);
    int copyLength = addressBytes.length - srcPos;
    int destPos = numBytes - copyLength;

    // Check the extra bytes in the BigInteger are all zero.
    for (int i = 0; i < srcPos; i++) {
      if (addressBytes[i] != 0x00) {
        throw formatIllegalArgumentException(
            "BigInteger cannot be converted to InetAddress because it has more than %d"
                + " bytes: %s",
            numBytes, address);
      }
    }

    // Copy the bytes into the least significant positions.
    System.arraycopy(addressBytes, srcPos, targetCopyArray, destPos, copyLength);

    try {
      return InetAddress.getByAddress(targetCopyArray);
    } catch (UnknownHostException impossible) {
      throw new AssertionError(impossible);
    }
  }

  /**
   * Returns an address from a <b>little-endian ordered</b> byte array (the opposite of what {@link
   * InetAddress#getByAddress} expects).
   *
   * <p>IPv4 address byte array must be 4 bytes long and IPv6 byte array must be 16 bytes long.
   *
   * @param addr the raw IP address in little-endian byte order
   * @return an InetAddress object created from the raw IP address
   * @throws UnknownHostException if IP address is of illegal length
   */
  public static InetAddress fromLittleEndianByteArray(byte[] addr) throws UnknownHostException {
    byte[] reversed = new byte[addr.length];
    for (int i = 0; i < addr.length; i++) {
      reversed[i] = addr[addr.length - i - 1];
    }
    return InetAddress.getByAddress(reversed);
  }

  /**
   * Returns a new InetAddress that is one less than the passed in address. This method works for
   * both IPv4 and IPv6 addresses.
   *
   * @param address the InetAddress to decrement
   * @return a new InetAddress that is one less than the passed in address
   * @throws IllegalArgumentException if InetAddress is at the beginning of its range
   * @since 18.0
   */
  public static InetAddress decrement(InetAddress address) {
    byte[] addr = address.getAddress();
    int i = addr.length - 1;
    while (i >= 0 && addr[i] == (byte) 0x00) {
      addr[i] = (byte) 0xff;
      i--;
    }

    checkArgument(i >= 0, "Decrementing %s would wrap.", address);

    addr[i]--;
    return bytesToInetAddress(addr, null);
  }

  /**
   * Returns a new InetAddress that is one more than the passed in address. This method works for
   * both IPv4 and IPv6 addresses.
   *
   * @param address the InetAddress to increment
   * @return a new InetAddress that is one more than the passed in address
   * @throws IllegalArgumentException if InetAddress is at the end of its range
   * @since 10.0
   */
  public static InetAddress increment(InetAddress address) {
    byte[] addr = address.getAddress();
    int i = addr.length - 1;
    while (i >= 0 && addr[i] == (byte) 0xff) {
      addr[i] = 0;
      i--;
    }

    checkArgument(i >= 0, "Incrementing %s would wrap.", address);

    addr[i]++;
    return bytesToInetAddress(addr, null);
  }

  /**
   * Returns true if the InetAddress is either 255.255.255.255 for IPv4 or
   * ffff:ffff:ffff:ffff:ffff:ffff:ffff:ffff for IPv6.
   *
   * @return true if the InetAddress is either 255.255.255.255 for IPv4 or
   *     ffff:ffff:ffff:ffff:ffff:ffff:ffff:ffff for IPv6
   * @since 10.0
   */
  public static boolean isMaximum(InetAddress address) {
    byte[] addr = address.getAddress();
    for (byte b : addr) {
      if (b != (byte) 0xff) {
        return false;
      }
    }
    return true;
  }

  private static IllegalArgumentException formatIllegalArgumentException(
      String format, Object... args) {
    return new IllegalArgumentException(String.format(Locale.ROOT, format, args));
  }
}<|MERGE_RESOLUTION|>--- conflicted
+++ resolved
@@ -36,13 +36,8 @@
 import java.nio.ByteBuffer;
 import java.util.Arrays;
 import java.util.Locale;
-<<<<<<< HEAD
 import org.jspecify.annotations.NullMarked;
 import org.jspecify.annotations.Nullable;
-=======
-import javax.annotation.CheckForNull;
-import org.checkerframework.checker.nullness.qual.Nullable;
->>>>>>> 514f2127
 
 /**
  * Static utility methods pertaining to {@link InetAddress} instances.
@@ -191,12 +186,7 @@
   }
 
   /** Returns {@code null} if unable to parse into a {@code byte[]}. */
-<<<<<<< HEAD
-  private static byte @Nullable [] ipStringToBytes(String ipStringParam) {
-=======
-  @CheckForNull
-  private static byte[] ipStringToBytes(String ipStringParam, @Nullable Scope scope) {
->>>>>>> 514f2127
+  private static byte @Nullable [] ipStringToBytes(String ipStringParam, @Nullable Scope scope) {
     String ipString = ipStringParam;
     // Make a first pass to categorize the characters in this string.
     boolean hasColon = false;
@@ -618,12 +608,7 @@
     return addr;
   }
 
-<<<<<<< HEAD
-  private static @Nullable InetAddress forUriStringNoThrow(String hostAddr) {
-=======
-  @CheckForNull
-  private static InetAddress forUriStringOrNull(String hostAddr, boolean parseScope) {
->>>>>>> 514f2127
+  private static @Nullable InetAddress forUriStringOrNull(String hostAddr, boolean parseScope) {
     checkNotNull(hostAddr);
 
     // Decide if this should be an IPv6 or IPv4 address.
@@ -1102,6 +1087,7 @@
   public static Inet4Address fromIPv4BigInteger(BigInteger address) {
     return (Inet4Address) fromBigInteger(address, false);
   }
+
   /**
    * Returns the {@code Inet6Address} corresponding to a given {@code BigInteger}.
    *
