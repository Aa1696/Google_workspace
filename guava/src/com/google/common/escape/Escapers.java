--- conflicted
+++ resolved
@@ -190,57 +190,4 @@
   private static @Nullable String stringOrNull(char @Nullable [] in) {
     return (in == null) ? null : new String(in);
   }
-<<<<<<< HEAD
-
-  /** Private helper to wrap a CharEscaper as a UnicodeEscaper. */
-  private static UnicodeEscaper wrap(CharEscaper escaper) {
-    return new UnicodeEscaper() {
-      @Override
-      protected char @Nullable [] escape(int cp) {
-        // If a code point maps to a single character, just escape that.
-        if (cp < Character.MIN_SUPPLEMENTARY_CODE_POINT) {
-          return escaper.escape((char) cp);
-        }
-        // Convert the code point to a surrogate pair and escape them both.
-        // Note: This code path is horribly slow and typically allocates 4 new
-        // char[] each time it is invoked. However this avoids any
-        // synchronization issues and makes the escaper thread safe.
-        char[] surrogateChars = new char[2];
-        Character.toChars(cp, surrogateChars, 0);
-        char[] hiChars = escaper.escape(surrogateChars[0]);
-        char[] loChars = escaper.escape(surrogateChars[1]);
-
-        // If either hiChars or lowChars are non-null, the CharEscaper is trying
-        // to escape the characters of a surrogate pair separately. This is
-        // uncommon and applies only to escapers that assume UCS-2 rather than
-        // UTF-16. See: http://en.wikipedia.org/wiki/UTF-16/UCS-2
-        if (hiChars == null && loChars == null) {
-          // We expect this to be the common code path for most escapers.
-          return null;
-        }
-        // Combine the characters and/or escaped sequences into a single array.
-        int hiCount = hiChars != null ? hiChars.length : 1;
-        int loCount = loChars != null ? loChars.length : 1;
-        char[] output = new char[hiCount + loCount];
-        if (hiChars != null) {
-          // TODO: Is this faster than System.arraycopy() for small arrays?
-          for (int n = 0; n < hiChars.length; ++n) {
-            output[n] = hiChars[n];
-          }
-        } else {
-          output[0] = surrogateChars[0];
-        }
-        if (loChars != null) {
-          for (int n = 0; n < loChars.length; ++n) {
-            output[hiCount + n] = loChars[n];
-          }
-        } else {
-          output[hiCount] = surrogateChars[1];
-        }
-        return output;
-      }
-    };
-  }
-=======
->>>>>>> 514f2127
 }