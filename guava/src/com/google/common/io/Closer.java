--- conflicted
+++ resolved
@@ -27,11 +27,6 @@
 import java.util.ArrayDeque;
 import java.util.Deque;
 import java.util.logging.Level;
-<<<<<<< HEAD
-import org.checkerframework.checker.nullness.qual.MonotonicNonNull;
-=======
-import org.checkerframework.checker.nullness.qual.Nullable;
->>>>>>> 1c9f547e
 
 /**
  * A {@link Closeable} that collects {@code Closeable} resources and closes them all when it is
@@ -109,7 +104,7 @@
 
   // only need space for 2 elements in most cases, so try to use the smallest array possible
   private final Deque<Closeable> stack = new ArrayDeque<>(4);
-  private @Nullable Throwable thrown;
+  private Throwable thrown;
 
   @VisibleForTesting
   Closer(Suppressor suppressor) {
