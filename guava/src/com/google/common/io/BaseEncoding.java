--- conflicted
+++ resolved
@@ -35,10 +35,7 @@
 import java.io.Reader;
 import java.io.Writer;
 import java.util.Arrays;
-<<<<<<< HEAD
 import org.checkerframework.checker.nullness.qual.Nullable;
-=======
->>>>>>> e71bcee7
 
 /**
  * A binary encoding scheme for reversibly translating between byte sequences and printable ASCII
@@ -834,13 +831,8 @@
       return new SeparatedBaseEncoding(this, separator, afterEveryChars);
     }
 
-<<<<<<< HEAD
-    private transient @Nullable BaseEncoding upperCase;
-    private transient @Nullable BaseEncoding lowerCase;
-=======
-    @LazyInit private transient BaseEncoding upperCase;
-    @LazyInit private transient BaseEncoding lowerCase;
->>>>>>> e71bcee7
+    @LazyInit private transient @Nullable BaseEncoding upperCase;
+    @LazyInit private transient @Nullable BaseEncoding lowerCase;
 
     @Override
     public BaseEncoding upperCase() {
