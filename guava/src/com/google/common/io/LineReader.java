/*
 * Copyright (C) 2007 The Guava Authors
 *
 * Licensed under the Apache License, Version 2.0 (the "License"); you may not use this file except
 * in compliance with the License. You may obtain a copy of the License at
 *
 * http://www.apache.org/licenses/LICENSE-2.0
 *
 * Unless required by applicable law or agreed to in writing, software distributed under the License
 * is distributed on an "AS IS" BASIS, WITHOUT WARRANTIES OR CONDITIONS OF ANY KIND, either express
 * or implied. See the License for the specific language governing permissions and limitations under
 * the License.
 */

package com.google.common.io;

import static com.google.common.base.Preconditions.checkNotNull;

import com.google.common.annotations.Beta;
import com.google.common.annotations.GwtIncompatible;
import com.google.errorprone.annotations.CanIgnoreReturnValue;
import java.io.IOException;
import java.io.Reader;
import java.nio.CharBuffer;
import java.util.ArrayDeque;
import java.util.Queue;
import javax.annotation.CheckForNull;

/**
 * A class for reading lines of text. Provides the same functionality as {@link
 * java.io.BufferedReader#readLine()} but for all {@link Readable} objects, not just instances of
 * {@link Reader}.
 *
 * @author Chris Nokleberg
 * @since 1.0
 */
@Beta
@GwtIncompatible
@ElementTypesAreNonnullByDefault
public final class LineReader {
  private final Readable readable;
<<<<<<< HEAD
  private final @Nullable Reader reader;
  private final CharBuffer cbuf = CharBuffer.allocate(0x800);
=======
  @CheckForNull private final Reader reader;
  private final CharBuffer cbuf = createBuffer();
>>>>>>> 54c174a9
  private final char[] buf = cbuf.array();

  private final Queue<String> lines = new ArrayDeque<>();
  private final LineBuffer lineBuf =
      new LineBuffer() {
        @Override
        protected void handleLine(String line, String end) {
          lines.add(line);
        }
      };

  /** Creates a new instance that will read lines from the given {@code Readable} object. */
  public LineReader(Readable readable) {
    this.readable = checkNotNull(readable);
    this.reader = (readable instanceof Reader) ? (Reader) readable : null;
  }

  /**
   * Reads a line of text. A line is considered to be terminated by any one of a line feed ({@code
   * '\n'}), a carriage return ({@code '\r'}), or a carriage return followed immediately by a
   * linefeed ({@code "\r\n"}).
   *
   * @return a {@code String} containing the contents of the line, not including any
   *     line-termination characters, or {@code null} if the end of the stream has been reached.
   * @throws IOException if an I/O error occurs
   */
  @CanIgnoreReturnValue // to skip a line
  @CheckForNull
  public String readLine() throws IOException {
    while (lines.peek() == null) {
      Java8Compatibility.clear(cbuf);
      // The default implementation of Reader#read(CharBuffer) allocates a
      // temporary char[], so we call Reader#read(char[], int, int) instead.
      int read = (reader != null) ? reader.read(buf, 0, buf.length) : readable.read(cbuf);
      if (read == -1) {
        lineBuf.finish();
        break;
      }
      lineBuf.add(buf, 0, read);
    }
    return lines.poll();
  }
}<|MERGE_RESOLUTION|>--- conflicted
+++ resolved
@@ -39,13 +39,8 @@
 @ElementTypesAreNonnullByDefault
 public final class LineReader {
   private final Readable readable;
-<<<<<<< HEAD
   private final @Nullable Reader reader;
   private final CharBuffer cbuf = CharBuffer.allocate(0x800);
-=======
-  @CheckForNull private final Reader reader;
-  private final CharBuffer cbuf = createBuffer();
->>>>>>> 54c174a9
   private final char[] buf = cbuf.array();
 
   private final Queue<String> lines = new ArrayDeque<>();
