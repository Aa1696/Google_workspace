--- conflicted
+++ resolved
@@ -14,11 +14,8 @@
 
 package com.google.common.base;
 
-<<<<<<< HEAD
 import org.checkerframework.framework.qual.AnnotatedFor;
-=======
 import com.google.common.annotations.GwtIncompatible;
->>>>>>> 379757e3
 
 /**
  * Implemented by references that have code to run after garbage collection of their referents.
@@ -27,11 +24,8 @@
  * @author Bob Lee
  * @since 2.0
  */
-<<<<<<< HEAD
 @AnnotatedFor({"nullness"})
-=======
 @GwtIncompatible
->>>>>>> 379757e3
 public interface FinalizableReference {
   /**
    * Invoked on a background thread after the referent has been garbage collected unless security
