/*
 * Copyright (C) 2010 The Guava Authors
 *
 * Licensed under the Apache License, Version 2.0 (the "License"); you may not use this file except
 * in compliance with the License. You may obtain a copy of the License at
 *
 * http://www.apache.org/licenses/LICENSE-2.0
 *
 * Unless required by applicable law or agreed to in writing, software distributed under the License
 * is distributed on an "AS IS" BASIS, WITHOUT WARRANTIES OR CONDITIONS OF ANY KIND, either express
 * or implied. See the License for the specific language governing permissions and limitations under
 * the License.
 */

package com.google.common.base;

import static com.google.common.base.Preconditions.checkArgument;
import static com.google.common.base.Preconditions.checkNotNull;

import org.checkerframework.checker.nullness.qual.EnsuresNonNullIf;

import com.google.common.annotations.GwtCompatible;
import com.google.common.annotations.VisibleForTesting;
import org.checkerframework.checker.nullness.qual.Nullable;

/**
 * Static utility methods pertaining to {@code String} or {@code CharSequence} instances.
 *
 * @author Kevin Bourrillion
 * @since 3.0
 */
@GwtCompatible
public final class Strings {
  private Strings() {}

  /**
   * Returns the given string if it is non-null; the empty string otherwise.
   *
   * @param string the string to test and possibly return
   * @return {@code string} itself if it is non-null; {@code ""} if it is null
   */
  public static String nullToEmpty(@Nullable String string) {
    return Platform.nullToEmpty(string);
  }

  /**
   * Returns the given string if it is nonempty; {@code null} otherwise.
   *
   * @param string the string to test and possibly return
   * @return {@code string} itself if it is nonempty; {@code null} if it is empty or null
   */
  public static @Nullable String emptyToNull(@Nullable String string) {
    return Platform.emptyToNull(string);
  }

  /**
   * Returns {@code true} if the given string is null or is the empty string.
   *
   * <p>Consider normalizing your string references with {@link #nullToEmpty}. If you do, you can
   * use {@link String#isEmpty()} instead of this method, and you won't need special null-safe forms
   * of methods like {@link String#toUpperCase} either. Or, if you'd like to normalize "in the other
   * direction," converting empty strings to {@code null}, you can use {@link #emptyToNull}.
   *
   * @param string a string reference to check
   * @return {@code true} if the string is null or is the empty string
   */
<<<<<<< HEAD
  @EnsuresNonNullIf(result = false, expression = "#1")
  public static boolean isNullOrEmpty(@NullableDecl String string) {
=======
  public static boolean isNullOrEmpty(@Nullable String string) {
>>>>>>> f972c215
    return Platform.stringIsNullOrEmpty(string);
  }

  /**
   * Returns a string, of length at least {@code minLength}, consisting of {@code string} prepended
   * with as many copies of {@code padChar} as are necessary to reach that length. For example,
   *
   * <ul>
   *   <li>{@code padStart("7", 3, '0')} returns {@code "007"}
   *   <li>{@code padStart("2010", 3, '0')} returns {@code "2010"}
   * </ul>
   *
   * <p>See {@link java.util.Formatter} for a richer set of formatting capabilities.
   *
   * @param string the string which should appear at the end of the result
   * @param minLength the minimum length the resulting string must have. Can be zero or negative, in
   *     which case the input string is always returned.
   * @param padChar the character to insert at the beginning of the result until the minimum length
   *     is reached
   * @return the padded string
   */
  public static String padStart(String string, int minLength, char padChar) {
    checkNotNull(string); // eager for GWT.
    if (string.length() >= minLength) {
      return string;
    }
    StringBuilder sb = new StringBuilder(minLength);
    for (int i = string.length(); i < minLength; i++) {
      sb.append(padChar);
    }
    sb.append(string);
    return sb.toString();
  }

  /**
   * Returns a string, of length at least {@code minLength}, consisting of {@code string} appended
   * with as many copies of {@code padChar} as are necessary to reach that length. For example,
   *
   * <ul>
   *   <li>{@code padEnd("4.", 5, '0')} returns {@code "4.000"}
   *   <li>{@code padEnd("2010", 3, '!')} returns {@code "2010"}
   * </ul>
   *
   * <p>See {@link java.util.Formatter} for a richer set of formatting capabilities.
   *
   * @param string the string which should appear at the beginning of the result
   * @param minLength the minimum length the resulting string must have. Can be zero or negative, in
   *     which case the input string is always returned.
   * @param padChar the character to append to the end of the result until the minimum length is
   *     reached
   * @return the padded string
   */
  public static String padEnd(String string, int minLength, char padChar) {
    checkNotNull(string); // eager for GWT.
    if (string.length() >= minLength) {
      return string;
    }
    StringBuilder sb = new StringBuilder(minLength);
    sb.append(string);
    for (int i = string.length(); i < minLength; i++) {
      sb.append(padChar);
    }
    return sb.toString();
  }

  /**
   * Returns a string consisting of a specific number of concatenated copies of an input string. For
   * example, {@code repeat("hey", 3)} returns the string {@code "heyheyhey"}.
   *
   * @param string any non-null string
   * @param count the number of times to repeat it; a nonnegative integer
   * @return a string containing {@code string} repeated {@code count} times (the empty string if
   *     {@code count} is zero)
   * @throws IllegalArgumentException if {@code count} is negative
   */
  public static String repeat(String string, int count) {
    checkNotNull(string); // eager for GWT.

    if (count <= 1) {
      checkArgument(count >= 0, "invalid count: %s", count);
      return (count == 0) ? "" : string;
    }

    // IF YOU MODIFY THE CODE HERE, you must update StringsRepeatBenchmark
    final int len = string.length();
    final long longSize = (long) len * (long) count;
    final int size = (int) longSize;
    if (size != longSize) {
      throw new ArrayIndexOutOfBoundsException("Required array size too large: " + longSize);
    }

    final char[] array = new char[size];
    string.getChars(0, len, array, 0);
    int n;
    for (n = len; n < size - n; n <<= 1) {
      System.arraycopy(array, 0, array, n, n);
    }
    System.arraycopy(array, 0, array, n, size - n);
    return new String(array);
  }

  /**
   * Returns the longest string {@code prefix} such that {@code a.toString().startsWith(prefix) &&
   * b.toString().startsWith(prefix)}, taking care not to split surrogate pairs. If {@code a} and
   * {@code b} have no common prefix, returns the empty string.
   *
   * @since 11.0
   */
  public static String commonPrefix(CharSequence a, CharSequence b) {
    checkNotNull(a);
    checkNotNull(b);

    int maxPrefixLength = Math.min(a.length(), b.length());
    int p = 0;
    while (p < maxPrefixLength && a.charAt(p) == b.charAt(p)) {
      p++;
    }
    if (validSurrogatePairAt(a, p - 1) || validSurrogatePairAt(b, p - 1)) {
      p--;
    }
    return a.subSequence(0, p).toString();
  }

  /**
   * Returns the longest string {@code suffix} such that {@code a.toString().endsWith(suffix) &&
   * b.toString().endsWith(suffix)}, taking care not to split surrogate pairs. If {@code a} and
   * {@code b} have no common suffix, returns the empty string.
   *
   * @since 11.0
   */
  public static String commonSuffix(CharSequence a, CharSequence b) {
    checkNotNull(a);
    checkNotNull(b);

    int maxSuffixLength = Math.min(a.length(), b.length());
    int s = 0;
    while (s < maxSuffixLength && a.charAt(a.length() - s - 1) == b.charAt(b.length() - s - 1)) {
      s++;
    }
    if (validSurrogatePairAt(a, a.length() - s - 1)
        || validSurrogatePairAt(b, b.length() - s - 1)) {
      s--;
    }
    return a.subSequence(a.length() - s, a.length()).toString();
  }

  /**
   * Returns the given {@code template} string with each occurrence of {@code "%s"} replaced with
   * the corresponding argument value from {@code args}; or, if the placeholder and argument counts
   * do not match, returns a best-effort form of that string. Will not throw an exception under any
   * circumstances (as long as all arguments' {@code toString} methods successfully return).
   *
   * <p><b>Note:</b> For most string-formatting needs, use {@link String#format}, {@link
   * PrintWriter#format}, and related methods. These support the full range of {@linkplain
   * Formatter#syntax format specifiers}, and alert you to usage errors by throwing {@link
   * InvalidFormatException}.
   *
   * <p>In certain cases, such as outputting debugging information or constructing a message to be
   * used for another unchecked exception, an exception during string formatting would serve little
   * purpose except to supplant the real information you were trying to provide. These are the cases
   * this method is made for; it instead generates a best-effort string with all supplied argument
   * values present. This method is also useful in environments such as GWT where {@code
   * String.format} is not available. As an example, method implementations of the {@link
   * Preconditions} class use this formatter, for both of the reasons just discussed.
   *
   * <p><b>Warning:</b> Only the exact two-character placeholder sequence {@code "%s"} is
   * recognized.
   *
   * @param template a string containing zero or more {@code "%s"} placeholder sequences. {@code
   *     null} is treated as the four-character string {@code "null"}.
   * @param args the arguments to be substituted into the message template. The first argument
   *     specified is substituted for the first occurrence of {@code "%s"} in the template, and so
   *     forth. A {@code null} argument is converted to the four-character string {@code "null"};
   *     non-null values are converted to strings using {@link Object#toString()}.
   * @since NEXT
   */
  // TODO(diamondm) consider using Arrays.toString() for array parameters
  // TODO(diamondm) capture exceptions thrown from arguments' toString methods
  public static String lenientFormat(
      @Nullable String template, @Nullable Object @Nullable... args) {
    template = String.valueOf(template); // null -> "null"

    args = args == null ? new Object[] {"(Object[])null"} : args;

    // start substituting the arguments into the '%s' placeholders
    StringBuilder builder = new StringBuilder(template.length() + 16 * args.length);
    int templateStart = 0;
    int i = 0;
    while (i < args.length) {
      int placeholderStart = template.indexOf("%s", templateStart);
      if (placeholderStart == -1) {
        break;
      }
      builder.append(template, templateStart, placeholderStart);
      builder.append(args[i++]);
      templateStart = placeholderStart + 2;
    }
    builder.append(template, templateStart, template.length());

    // if we run out of placeholders, append the extra args in square braces
    if (i < args.length) {
      builder.append(" [");
      builder.append(args[i++]);
      while (i < args.length) {
        builder.append(", ");
        builder.append(args[i++]);
      }
      builder.append(']');
    }

    return builder.toString();
  }

  /**
   * True when a valid surrogate pair starts at the given {@code index} in the given {@code string}.
   * Out-of-range indexes return false.
   */
  @VisibleForTesting
  static boolean validSurrogatePairAt(CharSequence string, int index) {
    return index >= 0
        && index <= (string.length() - 2)
        && Character.isHighSurrogate(string.charAt(index))
        && Character.isLowSurrogate(string.charAt(index + 1));
  }
}<|MERGE_RESOLUTION|>--- conflicted
+++ resolved
@@ -64,12 +64,8 @@
    * @param string a string reference to check
    * @return {@code true} if the string is null or is the empty string
    */
-<<<<<<< HEAD
   @EnsuresNonNullIf(result = false, expression = "#1")
-  public static boolean isNullOrEmpty(@NullableDecl String string) {
-=======
   public static boolean isNullOrEmpty(@Nullable String string) {
->>>>>>> f972c215
     return Platform.stringIsNullOrEmpty(string);
   }
 
