--- conflicted
+++ resolved
@@ -50,10 +50,6 @@
  * @author Kevin Bourrillion
  * @since 1.0
  */
-<<<<<<< HEAD
-/*@Beta*/ // Possibly change from chars to code points; decide constants vs. methods
-=======
->>>>>>> 379757e3
 @GwtCompatible(emulated = true)
 public abstract class CharMatcher implements Predicate<Character> {
   /*
