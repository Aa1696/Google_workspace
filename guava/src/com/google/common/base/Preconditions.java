--- conflicted
+++ resolved
@@ -1426,12 +1426,8 @@
    *     to strings using {@link String#valueOf(Object)}. Arguments can be null.
    */
   // Note that this is somewhat-improperly used from Verify.java as well.
-<<<<<<< HEAD
   @VisibleForTesting
-  static String format(String template, @Nullable Object... args) {
-=======
   static String format(@Nullable String template, @Nullable Object... args) {
->>>>>>> 384a93b1
     template = String.valueOf(template); // null -> "null"
 
     args = args == null ? new Object[]{"(Object[])null"} : args;
