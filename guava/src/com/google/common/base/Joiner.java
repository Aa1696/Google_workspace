/*
 * Copyright (C) 2008 The Guava Authors
 *
 * Licensed under the Apache License, Version 2.0 (the "License"); you may not use this file except
 * in compliance with the License. You may obtain a copy of the License at
 *
 * http://www.apache.org/licenses/LICENSE-2.0
 *
 * Unless required by applicable law or agreed to in writing, software distributed under the License
 * is distributed on an "AS IS" BASIS, WITHOUT WARRANTIES OR CONDITIONS OF ANY KIND, either express
 * or implied. See the License for the specific language governing permissions and limitations under
 * the License.
 */

package com.google.common.base;

import org.checkerframework.dataflow.qual.Pure;
import org.checkerframework.framework.qual.AnnotatedFor;

import static com.google.common.base.Preconditions.checkNotNull;

import com.google.common.annotations.Beta;
import com.google.common.annotations.GwtCompatible;
import com.google.errorprone.annotations.CanIgnoreReturnValue;
import java.io.IOException;
import java.util.AbstractList;
import java.util.Arrays;
import java.util.Iterator;
import java.util.Map;
import java.util.Map.Entry;
import javax.annotation.Nullable;

/**
 * An object which joins pieces of text (specified as an array, {@link Iterable}, varargs or even a
 * {@link Map}) with a separator. It either appends the results to an {@link Appendable} or returns
 * them as a {@link String}. Example: <pre>   {@code
 *
 *   Joiner joiner = Joiner.on("; ").skipNulls();
 *    . . .
 *   return joiner.join("Harry", null, "Ron", "Hermione");}</pre>
 *
 * <p>This returns the string {@code "Harry; Ron; Hermione"}. Note that all input elements are
 * converted to strings using {@link Object#toString()} before being appended.
 *
 * <p>If neither {@link #skipNulls()} nor {@link #useForNull(String)} is specified, the joining
 * methods will throw {@link NullPointerException} if any given element is null.
 *
 * <p><b>Warning: joiner instances are always immutable</b>; a configuration method such as {@code
 * useForNull} has no effect on the instance it is invoked on! You must store and use the new joiner
 * instance returned by the method. This makes joiners thread-safe, and safe to store as {@code
 * static final} constants. <pre>   {@code
 *
 *   // Bad! Do not do this!
 *   Joiner joiner = Joiner.on(',');
 *   joiner.skipNulls(); // does nothing!
 *   return joiner.join("wrong", null, "wrong");}</pre>
 *
 * <p>See the Guava User Guide article on
 * <a href="https://github.com/google/guava/wiki/StringsExplained#joiner">{@code Joiner}</a>.
 *
 * @author Kevin Bourrillion
 * @since 2.0
 */
@AnnotatedFor({"nullness"})
@GwtCompatible
public class Joiner {
  /**
   * Returns a joiner which automatically places {@code separator} between consecutive elements.
   */
  public static Joiner on(String separator) {
    return new Joiner(separator);
  }

  /**
   * Returns a joiner which automatically places {@code separator} between consecutive elements.
   */
  public static Joiner on(char separator) {
    return new Joiner(String.valueOf(separator));
  }

  private final String separator;

  private Joiner(String separator) {
    this.separator = checkNotNull(separator);
  }

  private Joiner(Joiner prototype) {
    this.separator = prototype.separator;
  }

  /**
   * Appends the string representation of each of {@code parts}, using the previously configured
   * separator between each, to {@code appendable}.
   */
<<<<<<< HEAD
  public <A extends Appendable> A appendTo(A appendable, Iterable<? extends /*@org.checkerframework.checker.nullness.qual.Nullable*/ Object> parts) throws IOException {
=======
  @CanIgnoreReturnValue
  public <A extends Appendable> A appendTo(A appendable, Iterable<?> parts) throws IOException {
>>>>>>> 379757e3
    return appendTo(appendable, parts.iterator());
  }

  /**
   * Appends the string representation of each of {@code parts}, using the previously configured
   * separator between each, to {@code appendable}.
   *
   * @since 11.0
   */
  @CanIgnoreReturnValue
  public <A extends Appendable> A appendTo(A appendable, Iterator<?> parts) throws IOException {
    checkNotNull(appendable);
    if (parts.hasNext()) {
      appendable.append(toString(parts.next()));
      while (parts.hasNext()) {
        appendable.append(separator);
        appendable.append(toString(parts.next()));
      }
    }
    return appendable;
  }

  /**
   * Appends the string representation of each of {@code parts}, using the previously configured
   * separator between each, to {@code appendable}.
   */
<<<<<<< HEAD
  public final <A extends Appendable> A appendTo(A appendable, /*@org.checkerframework.checker.nullness.qual.Nullable*/ Object[] parts) throws IOException {
=======
  @CanIgnoreReturnValue
  public final <A extends Appendable> A appendTo(A appendable, Object[] parts) throws IOException {
>>>>>>> 379757e3
    return appendTo(appendable, Arrays.asList(parts));
  }

  /**
   * Appends to {@code appendable} the string representation of each of the remaining arguments.
   */
  @CanIgnoreReturnValue
  public final <A extends Appendable> A appendTo(
      A appendable, /*@Nullable*/ /*@org.checkerframework.checker.nullness.qual.Nullable*/ Object first, /*@Nullable*/ /*@org.checkerframework.checker.nullness.qual.Nullable*/ Object second, /*@org.checkerframework.checker.nullness.qual.Nullable*/ Object... rest)
      throws IOException {
    return appendTo(appendable, iterable(first, second, rest));
  }

  /**
   * Appends the string representation of each of {@code parts}, using the previously configured
   * separator between each, to {@code builder}. Identical to
   * {@link #appendTo(Appendable, Iterable)}, except that it does not throw {@link IOException}.
   */
  @CanIgnoreReturnValue
  public final StringBuilder appendTo(StringBuilder builder, Iterable<?> parts) {
    return appendTo(builder, parts.iterator());
  }

  /**
   * Appends the string representation of each of {@code parts}, using the previously configured
   * separator between each, to {@code builder}. Identical to
   * {@link #appendTo(Appendable, Iterable)}, except that it does not throw {@link IOException}.
   *
   * @since 11.0
   */
<<<<<<< HEAD
  public final StringBuilder appendTo(StringBuilder builder, Iterator<? extends /*@org.checkerframework.checker.nullness.qual.Nullable*/ Object> parts) {
=======
  @CanIgnoreReturnValue
  public final StringBuilder appendTo(StringBuilder builder, Iterator<?> parts) {
>>>>>>> 379757e3
    try {
      appendTo((Appendable) builder, parts);
    } catch (IOException impossible) {
      throw new AssertionError(impossible);
    }
    return builder;
  }

  /**
   * Appends the string representation of each of {@code parts}, using the previously configured
   * separator between each, to {@code builder}. Identical to
   * {@link #appendTo(Appendable, Iterable)}, except that it does not throw {@link IOException}.
   */
<<<<<<< HEAD
  public final StringBuilder appendTo(StringBuilder builder, /*@org.checkerframework.checker.nullness.qual.Nullable*/ Object[] parts) {
=======
  @CanIgnoreReturnValue
  public final StringBuilder appendTo(StringBuilder builder, Object[] parts) {
>>>>>>> 379757e3
    return appendTo(builder, Arrays.asList(parts));
  }

  /**
   * Appends to {@code builder} the string representation of each of the remaining arguments.
   * Identical to {@link #appendTo(Appendable, Object, Object, Object...)}, except that it does not
   * throw {@link IOException}.
   */
  @CanIgnoreReturnValue
  public final StringBuilder appendTo(
      StringBuilder builder, /*@Nullable*/ /*@org.checkerframework.checker.nullness.qual.Nullable*/ Object first, /*@Nullable*/ /*@org.checkerframework.checker.nullness.qual.Nullable*/ Object second, /*@org.checkerframework.checker.nullness.qual.Nullable*/ Object... rest) {
    return appendTo(builder, iterable(first, second, rest));
  }

  /**
   * Returns a string containing the string representation of each of {@code parts}, using the
   * previously configured separator between each.
   */
  public final String join(Iterable<?> parts) {
    return join(parts.iterator());
  }

  /**
   * Returns a string containing the string representation of each of {@code parts}, using the
   * previously configured separator between each.
   *
   * @since 11.0
   */
  public final String join(Iterator<?> parts) {
    return appendTo(new StringBuilder(), parts).toString();
  }

  /**
   * Returns a string containing the string representation of each of {@code parts}, using the
   * previously configured separator between each.
   */
  public final String join(Object[] parts) {
    return join(Arrays.asList(parts));
  }

  /**
   * Returns a string containing the string representation of each argument, using the previously
   * configured separator between each.
   */
<<<<<<< HEAD
  @CheckReturnValue
  public final String join(/*@Nullable*/ /*@org.checkerframework.checker.nullness.qual.Nullable*/ Object first, /*@Nullable*/ /*@org.checkerframework.checker.nullness.qual.Nullable*/ Object second, /*@org.checkerframework.checker.nullness.qual.Nullable*/ Object... rest) {
=======
  public final String join(@Nullable Object first, @Nullable Object second, Object... rest) {
>>>>>>> 379757e3
    return join(iterable(first, second, rest));
  }

  /**
   * Returns a joiner with the same behavior as this one, except automatically substituting {@code
   * nullText} for any provided null elements.
   */
  public Joiner useForNull(final String nullText) {
    checkNotNull(nullText);
    return new Joiner(this) {
      @Override
      CharSequence toString(/*@Nullable*/ /*@org.checkerframework.checker.nullness.qual.Nullable*/ Object part) {
        return (part == null) ? nullText : Joiner.this.toString(part);
      }

      @Override
      public Joiner useForNull(String nullText) {
        throw new UnsupportedOperationException("already specified useForNull");
      }

      @Override
      public Joiner skipNulls() {
        throw new UnsupportedOperationException("already specified useForNull");
      }
    };
  }

  /**
   * Returns a joiner with the same behavior as this joiner, except automatically skipping over any
   * provided null elements.
   */
  public Joiner skipNulls() {
    return new Joiner(this) {
      @Override
      public <A extends Appendable> A appendTo(A appendable, Iterator<? extends /*@org.checkerframework.checker.nullness.qual.Nullable*/ Object> parts) throws IOException {
        checkNotNull(appendable, "appendable");
        checkNotNull(parts, "parts");
        while (parts.hasNext()) {
          Object part = parts.next();
          if (part != null) {
            appendable.append(Joiner.this.toString(part));
            break;
          }
        }
        while (parts.hasNext()) {
          Object part = parts.next();
          if (part != null) {
            appendable.append(separator);
            appendable.append(Joiner.this.toString(part));
          }
        }
        return appendable;
      }

      @Override
      public Joiner useForNull(String nullText) {
        throw new UnsupportedOperationException("already specified skipNulls");
      }

      @Override
      public MapJoiner withKeyValueSeparator(String kvs) {
        throw new UnsupportedOperationException("can't use .skipNulls() with maps");
      }
    };
  }

  /**
   * Returns a {@code MapJoiner} using the given key-value separator, and the same configuration as
   * this {@code Joiner} otherwise.
   *
   * @since 20.0
   */
  public MapJoiner withKeyValueSeparator(char keyValueSeparator) {
    return withKeyValueSeparator(String.valueOf(keyValueSeparator));
  }

  /**
   * Returns a {@code MapJoiner} using the given key-value separator, and the same configuration as
   * this {@code Joiner} otherwise.
   */
  public MapJoiner withKeyValueSeparator(String keyValueSeparator) {
    return new MapJoiner(this, keyValueSeparator);
  }

  /**
   * An object that joins map entries in the same manner as {@code Joiner} joins iterables and
   * arrays. Like {@code Joiner}, it is thread-safe and immutable.
   *
   * <p>In addition to operating on {@code Map} instances, {@code MapJoiner} can operate on {@code
   * Multimap} entries in two distinct modes:
   *
   * <ul>
   * <li>To output a separate entry for each key-value pair, pass {@code multimap.entries()} to a
   * {@code MapJoiner} method that accepts entries as input, and receive output of the form
   * {@code key1=A&key1=B&key2=C}.
   * <li>To output a single entry for each key, pass {@code multimap.asMap()} to a {@code MapJoiner}
   * method that accepts a map as input, and receive output of the form {@code
   *     key1=[A, B]&key2=C}.
   * </ul>
   *
   * @since 2.0
   */
  public static final class MapJoiner {
    private final Joiner joiner;
    private final String keyValueSeparator;

    private MapJoiner(Joiner joiner, String keyValueSeparator) {
      this.joiner = joiner; // only "this" is ever passed, so don't checkNotNull
      this.keyValueSeparator = checkNotNull(keyValueSeparator);
    }

    /**
     * Appends the string representation of each entry of {@code map}, using the previously
     * configured separator and key-value separator, to {@code appendable}.
     */
    @CanIgnoreReturnValue
    public <A extends Appendable> A appendTo(A appendable, Map<?, ?> map) throws IOException {
      return appendTo(appendable, map.entrySet());
    }

    /**
     * Appends the string representation of each entry of {@code map}, using the previously
     * configured separator and key-value separator, to {@code builder}. Identical to
     * {@link #appendTo(Appendable, Map)}, except that it does not throw {@link IOException}.
     */
    @CanIgnoreReturnValue
    public StringBuilder appendTo(StringBuilder builder, Map<?, ?> map) {
      return appendTo(builder, map.entrySet());
    }

    /**
     * Returns a string containing the string representation of each entry of {@code map}, using the
     * previously configured separator and key-value separator.
     */
    public String join(Map<?, ?> map) {
      return join(map.entrySet());
    }

    /**
     * Appends the string representation of each entry in {@code entries}, using the previously
     * configured separator and key-value separator, to {@code appendable}.
     *
     * @since 10.0
     */
    @Beta
    @CanIgnoreReturnValue
    public <A extends Appendable> A appendTo(A appendable, Iterable<? extends Entry<?, ?>> entries)
        throws IOException {
      return appendTo(appendable, entries.iterator());
    }

    /**
     * Appends the string representation of each entry in {@code entries}, using the previously
     * configured separator and key-value separator, to {@code appendable}.
     *
     * @since 11.0
     */
    @Beta
    @CanIgnoreReturnValue
    public <A extends Appendable> A appendTo(A appendable, Iterator<? extends Entry<?, ?>> parts)
        throws IOException {
      checkNotNull(appendable);
      if (parts.hasNext()) {
        Entry<?, ?> entry = parts.next();
        appendable.append(joiner.toString(entry.getKey()));
        appendable.append(keyValueSeparator);
        appendable.append(joiner.toString(entry.getValue()));
        while (parts.hasNext()) {
          appendable.append(joiner.separator);
          Entry<?, ?> e = parts.next();
          appendable.append(joiner.toString(e.getKey()));
          appendable.append(keyValueSeparator);
          appendable.append(joiner.toString(e.getValue()));
        }
      }
      return appendable;
    }

    /**
     * Appends the string representation of each entry in {@code entries}, using the previously
     * configured separator and key-value separator, to {@code builder}. Identical to
     * {@link #appendTo(Appendable, Iterable)}, except that it does not throw {@link IOException}.
     *
     * @since 10.0
     */
    @Beta
    @CanIgnoreReturnValue
    public StringBuilder appendTo(StringBuilder builder, Iterable<? extends Entry<?, ?>> entries) {
      return appendTo(builder, entries.iterator());
    }

    /**
     * Appends the string representation of each entry in {@code entries}, using the previously
     * configured separator and key-value separator, to {@code builder}. Identical to
     * {@link #appendTo(Appendable, Iterable)}, except that it does not throw {@link IOException}.
     *
     * @since 11.0
     */
    @Beta
    @CanIgnoreReturnValue
    public StringBuilder appendTo(StringBuilder builder, Iterator<? extends Entry<?, ?>> entries) {
      try {
        appendTo((Appendable) builder, entries);
      } catch (IOException impossible) {
        throw new AssertionError(impossible);
      }
      return builder;
    }

    /**
     * Returns a string containing the string representation of each entry in {@code entries}, using
     * the previously configured separator and key-value separator.
     *
     * @since 10.0
     */
    @Beta
    public String join(Iterable<? extends Entry<?, ?>> entries) {
      return join(entries.iterator());
    }

    /**
     * Returns a string containing the string representation of each entry in {@code entries}, using
     * the previously configured separator and key-value separator.
     *
     * @since 11.0
     */
    @Beta
    public String join(Iterator<? extends Entry<?, ?>> entries) {
      return appendTo(new StringBuilder(), entries).toString();
    }

    /**
     * Returns a map joiner with the same behavior as this one, except automatically substituting
     * {@code nullText} for any provided null keys or values.
     */
    public MapJoiner useForNull(String nullText) {
      return new MapJoiner(joiner.useForNull(nullText), keyValueSeparator);
    }
  }

  CharSequence toString(Object part) {
    checkNotNull(part); // checkNotNull for GWT (do not optimize).
    return (part instanceof CharSequence) ? (CharSequence) part : part.toString();
  }

  private static Iterable</*@org.checkerframework.checker.nullness.qual.Nullable*/ Object> iterable(
      final /*@org.checkerframework.checker.nullness.qual.Nullable*/ Object first, final /*@org.checkerframework.checker.nullness.qual.Nullable*/ Object second, final /*@org.checkerframework.checker.nullness.qual.Nullable*/ Object[] rest) {
    checkNotNull(rest);
    return new AbstractList</*@org.checkerframework.checker.nullness.qual.Nullable*/ Object>() {
      @Pure
      @Override
      public int size() {
        return rest.length + 2;
      }

      @Override
      public /*@org.checkerframework.checker.nullness.qual.Nullable*/ Object get(int index) {
        switch (index) {
          case 0:
            return first;
          case 1:
            return second;
          default:
            return rest[index - 2];
        }
      }
    };
  }
}<|MERGE_RESOLUTION|>--- conflicted
+++ resolved
@@ -92,12 +92,8 @@
    * Appends the string representation of each of {@code parts}, using the previously configured
    * separator between each, to {@code appendable}.
    */
-<<<<<<< HEAD
-  public <A extends Appendable> A appendTo(A appendable, Iterable<? extends /*@org.checkerframework.checker.nullness.qual.Nullable*/ Object> parts) throws IOException {
-=======
-  @CanIgnoreReturnValue
-  public <A extends Appendable> A appendTo(A appendable, Iterable<?> parts) throws IOException {
->>>>>>> 379757e3
+  @CanIgnoreReturnValue
+  public <A extends Appendable> A appendTo(A appendable, Iterable<? extends @Nullable Object> parts) throws IOException {
     return appendTo(appendable, parts.iterator());
   }
 
@@ -124,12 +120,8 @@
    * Appends the string representation of each of {@code parts}, using the previously configured
    * separator between each, to {@code appendable}.
    */
-<<<<<<< HEAD
-  public final <A extends Appendable> A appendTo(A appendable, /*@org.checkerframework.checker.nullness.qual.Nullable*/ Object[] parts) throws IOException {
-=======
-  @CanIgnoreReturnValue
-  public final <A extends Appendable> A appendTo(A appendable, Object[] parts) throws IOException {
->>>>>>> 379757e3
+  @CanIgnoreReturnValue
+  public final <A extends Appendable> A appendTo(A appendable, @Nullable Object[] parts) throws IOException {
     return appendTo(appendable, Arrays.asList(parts));
   }
 
@@ -160,12 +152,8 @@
    *
    * @since 11.0
    */
-<<<<<<< HEAD
-  public final StringBuilder appendTo(StringBuilder builder, Iterator<? extends /*@org.checkerframework.checker.nullness.qual.Nullable*/ Object> parts) {
-=======
-  @CanIgnoreReturnValue
-  public final StringBuilder appendTo(StringBuilder builder, Iterator<?> parts) {
->>>>>>> 379757e3
+  @CanIgnoreReturnValue
+  public final StringBuilder appendTo(StringBuilder builder, Iterator<? extends @Nullable Object> parts) {
     try {
       appendTo((Appendable) builder, parts);
     } catch (IOException impossible) {
@@ -179,12 +167,8 @@
    * separator between each, to {@code builder}. Identical to
    * {@link #appendTo(Appendable, Iterable)}, except that it does not throw {@link IOException}.
    */
-<<<<<<< HEAD
-  public final StringBuilder appendTo(StringBuilder builder, /*@org.checkerframework.checker.nullness.qual.Nullable*/ Object[] parts) {
-=======
-  @CanIgnoreReturnValue
-  public final StringBuilder appendTo(StringBuilder builder, Object[] parts) {
->>>>>>> 379757e3
+  @CanIgnoreReturnValue
+  public final StringBuilder appendTo(StringBuilder builder, @Nullable Object[] parts) {
     return appendTo(builder, Arrays.asList(parts));
   }
 
@@ -229,12 +213,7 @@
    * Returns a string containing the string representation of each argument, using the previously
    * configured separator between each.
    */
-<<<<<<< HEAD
-  @CheckReturnValue
-  public final String join(/*@Nullable*/ /*@org.checkerframework.checker.nullness.qual.Nullable*/ Object first, /*@Nullable*/ /*@org.checkerframework.checker.nullness.qual.Nullable*/ Object second, /*@org.checkerframework.checker.nullness.qual.Nullable*/ Object... rest) {
-=======
-  public final String join(@Nullable Object first, @Nullable Object second, Object... rest) {
->>>>>>> 379757e3
+  public final String join(@Nullable Object first, @Nullable Object second, @Nullable Object... rest) {
     return join(iterable(first, second, rest));
   }
 
