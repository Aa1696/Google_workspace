--- conflicted
+++ resolved
@@ -16,8 +16,8 @@
 
 import com.google.common.annotations.GwtCompatible;
 import javax.annotation.CheckForNull;
-import org.jspecify.nullness.NullMarked;
-import org.jspecify.nullness.Nullable;
+import org.jspecify.annotations.NullMarked;
+import org.jspecify.annotations.Nullable;
 
 /**
  * Legacy version of {@link java.util.function.Function java.util.function.Function}.
@@ -46,13 +46,8 @@
 public interface Function<F extends @Nullable Object, T extends @Nullable Object>
     extends java.util.function.Function<F, T> {
   @Override
-<<<<<<< HEAD
-  @CanIgnoreReturnValue // TODO(kevinb): remove this
-  T apply(F input);
-=======
   @ParametricNullness
   T apply(@ParametricNullness F input);
->>>>>>> 28ee96ff
 
   /**
    * <i>May</i> return {@code true} if {@code object} is a {@code Function} that behaves identically
