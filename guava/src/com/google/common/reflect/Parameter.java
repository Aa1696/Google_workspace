--- conflicted
+++ resolved
@@ -98,54 +98,34 @@
     return getDeclaredAnnotations();
   }
 
-<<<<<<< HEAD
   /**
    * @since 18.0
    */
-  // @Override on JDK8
-=======
-  /** @since 18.0 */
->>>>>>> 7d9fac21
   @Override
   public <A extends Annotation> A[] getAnnotationsByType(Class<A> annotationType) {
     return getDeclaredAnnotationsByType(annotationType);
   }
 
-<<<<<<< HEAD
   /**
    * @since 18.0
    */
-  // @Override on JDK8
-=======
-  /** @since 18.0 */
->>>>>>> 7d9fac21
   @Override
   public Annotation[] getDeclaredAnnotations() {
     return annotations.toArray(new Annotation[0]);
   }
 
-<<<<<<< HEAD
   /**
    * @since 18.0
    */
-  // @Override on JDK8
-=======
-  /** @since 18.0 */
->>>>>>> 7d9fac21
   @Override
   public <A extends Annotation> @Nullable A getDeclaredAnnotation(Class<A> annotationType) {
     checkNotNull(annotationType);
     return FluentIterable.from(annotations).filter(annotationType).first().orNull();
   }
 
-<<<<<<< HEAD
   /**
    * @since 18.0
    */
-  // @Override on JDK8
-=======
-  /** @since 18.0 */
->>>>>>> 7d9fac21
   @Override
   public <A extends Annotation> A[] getDeclaredAnnotationsByType(Class<A> annotationType) {
     @Nullable
@@ -156,11 +136,6 @@
   }
 
   /**
-<<<<<<< HEAD
-   * @since 25.1
-   */
-  // @Override on JDK8
-=======
    * Returns the {@link AnnotatedType} of the parameter.
    *
    * <p>This method will fail if run under an Android VM.
@@ -169,7 +144,6 @@
    */
   @SuppressWarnings({"Java7ApiChecker", "AndroidJdkLibsChecker"})
   @IgnoreJRERequirement
->>>>>>> 7d9fac21
   public AnnotatedType getAnnotatedType() {
     return requireNonNull((AnnotatedType) annotatedType);
   }
