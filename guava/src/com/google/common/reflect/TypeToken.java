--- conflicted
+++ resolved
@@ -46,11 +46,6 @@
 import java.util.List;
 import java.util.Map;
 import java.util.Set;
-<<<<<<< HEAD
-import org.checkerframework.checker.nullness.qual.MonotonicNonNull;
-=======
-import org.checkerframework.checker.nullness.qual.Nullable;
->>>>>>> 1c9f547e
 
 /**
  * A {@link Type} with generics.
@@ -107,10 +102,10 @@
   private final Type runtimeType;
 
   /** Resolver for resolving parameter and field types with {@link #runtimeType} as context. */
-  private transient @Nullable TypeResolver invariantTypeResolver;
+  private transient TypeResolver invariantTypeResolver;
 
   /** Resolver for resolving covariant types with {@link #runtimeType} as context. */
-  private transient @Nullable TypeResolver covariantTypeResolver;
+  private transient TypeResolver covariantTypeResolver;
 
   /**
    * Constructs a new type token of {@code T}.
@@ -656,7 +651,7 @@
    */
   public class TypeSet extends ForwardingSet<TypeToken<? super T>> implements Serializable {
 
-    private transient @Nullable ImmutableSet<TypeToken<? super T>> types;
+    private transient ImmutableSet<TypeToken<? super T>> types;
 
     TypeSet() {}
 
@@ -702,7 +697,7 @@
   private final class InterfaceSet extends TypeSet {
 
     private final transient TypeSet allTypes;
-    private transient @Nullable ImmutableSet<TypeToken<? super T>> interfaces;
+    private transient ImmutableSet<TypeToken<? super T>> interfaces;
 
     InterfaceSet(TypeSet allTypes) {
       this.allTypes = allTypes;
@@ -755,7 +750,7 @@
 
   private final class ClassSet extends TypeSet {
 
-    private transient @Nullable ImmutableSet<TypeToken<? super T>> classes;
+    private transient ImmutableSet<TypeToken<? super T>> classes;
 
     @Override
     protected Set<TypeToken<? super T>> delegate() {
