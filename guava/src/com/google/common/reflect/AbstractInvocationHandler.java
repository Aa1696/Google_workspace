--- conflicted
+++ resolved
@@ -19,8 +19,8 @@
 import java.lang.reflect.Proxy;
 import java.util.Arrays;
 import javax.annotation.CheckForNull;
-import org.jspecify.nullness.NullMarked;
-import org.jspecify.nullness.Nullable;
+import org.jspecify.annotations.NullMarked;
+import org.jspecify.annotations.Nullable;
 
 /**
  * Abstract implementation of {@link InvocationHandler} that handles {@link Object#equals}, {@link
@@ -39,12 +39,7 @@
  * @author Ben Yu
  * @since 12.0
  */
-<<<<<<< HEAD
-@Beta
 @NullMarked
-=======
-@ElementTypesAreNonnullByDefault
->>>>>>> 28ee96ff
 public abstract class AbstractInvocationHandler implements InvocationHandler {
 
   private static final Object[] NO_ARGS = {};
