/*
 * Copyright (C) 2016 The Guava Authors
 *
 * Licensed under the Apache License, Version 2.0 (the "License");
 * you may not use this file except in compliance with the License.
 * You may obtain a copy of the License at
 *
 * http://www.apache.org/licenses/LICENSE-2.0
 *
 * Unless required by applicable law or agreed to in writing, software
 * distributed under the License is distributed on an "AS IS" BASIS,
 * WITHOUT WARRANTIES OR CONDITIONS OF ANY KIND, either express or implied.
 * See the License for the specific language governing permissions and
 * limitations under the License.
 */

package com.google.common.graph;

import static com.google.common.base.Preconditions.checkArgument;
import static com.google.common.base.Preconditions.checkNotNull;
import static com.google.common.base.Preconditions.checkState;
import static com.google.common.graph.GraphConstants.INNER_CAPACITY;
import static com.google.common.graph.GraphConstants.INNER_LOAD_FACTOR;
import static com.google.common.graph.Graphs.checkNonNegative;
import static com.google.common.graph.Graphs.checkPositive;

import com.google.common.base.Function;
import com.google.common.collect.AbstractIterator;
import com.google.common.collect.ImmutableList;
import com.google.common.collect.Iterators;
import com.google.common.collect.UnmodifiableIterator;
import java.util.AbstractSet;
import java.util.ArrayList;
import java.util.Collections;
import java.util.HashMap;
import java.util.HashSet;
import java.util.Iterator;
import java.util.List;
import java.util.Map;
import java.util.Map.Entry;
import java.util.Set;
<<<<<<< HEAD
import org.checkerframework.checker.nullness.qual.NonNull;
import org.checkerframework.checker.nullness.qual.Nullable;
=======
import java.util.concurrent.atomic.AtomicBoolean;
>>>>>>> e71bcee7

/**
 * An implementation of {@link GraphConnections} for directed graphs.
 *
 * @author James Sexton
 * @author Jens Nyman
 * @param <N> Node parameter type
 * @param <V> Value parameter type
 */
final class DirectedGraphConnections<N extends @NonNull Object, V extends @NonNull Object>
    implements GraphConnections<N, V> {
  /**
   * A wrapper class to indicate a node is both a predecessor and successor while still providing
   * the successor value.
   */
  private static final class PredAndSucc {
    private final Object successorValue;

    PredAndSucc(Object successorValue) {
      this.successorValue = successorValue;
    }
  }

  /**
   * A value class representing single connection between the origin node and another node.
   *
   * <p>There can be two types of connections (predecessor and successor), which is represented by
   * the two implementations.
   */
  private abstract static class NodeConnection<N> {
    final N node;

    NodeConnection(N node) {
      this.node = checkNotNull(node);
    }

    static final class Pred<N> extends NodeConnection<N> {
      Pred(N node) {
        super(node);
      }

      @Override
      public boolean equals(Object that) {
        if (that instanceof Pred) {
          return this.node.equals(((Pred<?>) that).node);
        } else {
          return false;
        }
      }

      @Override
      public int hashCode() {
        // Adding the class hashCode to avoid a clash with Succ instances.
        return Pred.class.hashCode() + node.hashCode();
      }
    }

    static final class Succ<N> extends NodeConnection<N> {
      Succ(N node) {
        super(node);
      }

      @Override
      public boolean equals(Object that) {
        if (that instanceof Succ) {
          return this.node.equals(((Succ<?>) that).node);
        } else {
          return false;
        }
      }

      @Override
      public int hashCode() {
        // Adding the class hashCode to avoid a clash with Pred instances.
        return Succ.class.hashCode() + node.hashCode();
      }
    }
  }

  private static final Object PRED = new Object();

  // Every value in this map must either be an instance of PredAndSucc with a successorValue of
  // type V, PRED (representing predecessor), or an instance of type V (representing successor).
  private final Map<N, Object> adjacentNodeValues;

  /**
   * All node connections in this graph, in edge insertion order.
   *
   * <p>Note: This field and {@link #adjacentNodeValues} cannot be combined into a single
   * LinkedHashMap because one target node may be mapped to both a predecessor and a successor. A
   * LinkedHashMap combines two such edges into a single node-value pair, even though the edges may
   * not have been inserted consecutively.
   */
  private final List<NodeConnection<N>> orderedNodeConnections;

  private int predecessorCount;
  private int successorCount;

  private DirectedGraphConnections(
      Map<N, Object> adjacentNodeValues,
      List<NodeConnection<N>> orderedNodeConnections,
      int predecessorCount,
      int successorCount) {
    this.adjacentNodeValues = checkNotNull(adjacentNodeValues);
    this.orderedNodeConnections = orderedNodeConnections;
    this.predecessorCount = checkNonNegative(predecessorCount);
    this.successorCount = checkNonNegative(successorCount);
    checkState(
        predecessorCount <= adjacentNodeValues.size()
            && successorCount <= adjacentNodeValues.size());
  }

<<<<<<< HEAD
  static <N extends @NonNull Object, V extends @NonNull Object>
      DirectedGraphConnections<N, V> of() {
=======
  static <N, V> DirectedGraphConnections<N, V> of(ElementOrder<N> incidentEdgeOrder) {
>>>>>>> e71bcee7
    // We store predecessors and successors in the same map, so double the initial capacity.
    int initialCapacity = INNER_CAPACITY * 2;

    List<NodeConnection<N>> orderedNodeConnections;
    switch (incidentEdgeOrder.type()) {
      case UNORDERED:
        orderedNodeConnections = null;
        break;
      case STABLE:
        orderedNodeConnections = new ArrayList<NodeConnection<N>>();
        break;
      default:
        throw new AssertionError(incidentEdgeOrder.type());
    }

    return new DirectedGraphConnections<N, V>(
        /* adjacentNodeValues = */ new HashMap<N, Object>(initialCapacity, INNER_LOAD_FACTOR),
        orderedNodeConnections,
        /* predecessorCount = */ 0,
        /* successorCount = */ 0);
  }

<<<<<<< HEAD
  static <N extends @NonNull Object, V extends @NonNull Object>
      DirectedGraphConnections<N, V> ofImmutable(Set<N> predecessors, Map<N, V> successorValues) {
=======
  static <N, V> DirectedGraphConnections<N, V> ofImmutable(
      N thisNode, Iterable<EndpointPair<N>> incidentEdges, Function<N, V> successorNodeToValueFn) {
    checkNotNull(thisNode);
    checkNotNull(successorNodeToValueFn);

>>>>>>> e71bcee7
    Map<N, Object> adjacentNodeValues = new HashMap<>();
    ImmutableList.Builder<NodeConnection<N>> orderedNodeConnectionsBuilder =
        ImmutableList.builder();
    int predecessorCount = 0;
    int successorCount = 0;

    for (EndpointPair<N> incidentEdge : incidentEdges) {
      if (incidentEdge.nodeU().equals(thisNode) && incidentEdge.nodeV().equals(thisNode)) {
        // incidentEdge is a self-loop

        adjacentNodeValues.put(thisNode, new PredAndSucc(successorNodeToValueFn.apply(thisNode)));

        orderedNodeConnectionsBuilder.add(new NodeConnection.Pred<>(thisNode));
        orderedNodeConnectionsBuilder.add(new NodeConnection.Succ<>(thisNode));
        predecessorCount++;
        successorCount++;
      } else if (incidentEdge.nodeV().equals(thisNode)) { // incidentEdge is an inEdge
        N predecessor = incidentEdge.nodeU();

        Object existingValue = adjacentNodeValues.put(predecessor, PRED);
        if (existingValue != null) {
          adjacentNodeValues.put(predecessor, new PredAndSucc(existingValue));
        }

        orderedNodeConnectionsBuilder.add(new NodeConnection.Pred<>(predecessor));
        predecessorCount++;
      } else { // incidentEdge is an outEdge
        checkArgument(incidentEdge.nodeU().equals(thisNode));

        N successor = incidentEdge.nodeV();
        V value = successorNodeToValueFn.apply(successor);

        Object existingValue = adjacentNodeValues.put(successor, value);
        if (existingValue != null) {
          checkArgument(existingValue == PRED);
          adjacentNodeValues.put(successor, new PredAndSucc(value));
        }

        orderedNodeConnectionsBuilder.add(new NodeConnection.Succ<>(successor));
        successorCount++;
      }
    }

    return new DirectedGraphConnections<>(
        adjacentNodeValues,
        orderedNodeConnectionsBuilder.build(),
        predecessorCount,
        successorCount);
  }

  @Override
  public Set<N> adjacentNodes() {
    if (orderedNodeConnections == null) {
      return Collections.unmodifiableSet(adjacentNodeValues.keySet());
    } else {
      return new AbstractSet<N>() {
        @Override
        public UnmodifiableIterator<N> iterator() {
          final Iterator<NodeConnection<N>> nodeConnections = orderedNodeConnections.iterator();
          final Set<N> seenNodes = new HashSet<>();
          return new AbstractIterator<N>() {
            @Override
            protected N computeNext() {
              while (nodeConnections.hasNext()) {
                NodeConnection<N> nodeConnection = nodeConnections.next();
                boolean added = seenNodes.add(nodeConnection.node);
                if (added) {
                  return nodeConnection.node;
                }
              }
              return endOfData();
            }
          };
        }

        @Override
        public int size() {
          return adjacentNodeValues.size();
        }

        @Override
        public boolean contains(Object obj) {
          return adjacentNodeValues.containsKey(obj);
        }
      };
    }
  }

  @Override
  public Set<N> predecessors() {
    return new AbstractSet<N>() {
      @Override
      public UnmodifiableIterator<N> iterator() {
        if (orderedNodeConnections == null) {
          final Iterator<Entry<N, Object>> entries = adjacentNodeValues.entrySet().iterator();
          return new AbstractIterator<N>() {
            @Override
            protected N computeNext() {
              while (entries.hasNext()) {
                Entry<N, Object> entry = entries.next();
                if (isPredecessor(entry.getValue())) {
                  return entry.getKey();
                }
              }
              return endOfData();
            }
          };
        } else {
          final Iterator<NodeConnection<N>> nodeConnections = orderedNodeConnections.iterator();
          return new AbstractIterator<N>() {
            @Override
            protected N computeNext() {
              while (nodeConnections.hasNext()) {
                NodeConnection<N> nodeConnection = nodeConnections.next();
                if (nodeConnection instanceof NodeConnection.Pred) {
                  return nodeConnection.node;
                }
              }
              return endOfData();
            }
          };
        }
      }

      @Override
      public int size() {
        return predecessorCount;
      }

      @Override
      public boolean contains(@Nullable Object obj) {
        return isPredecessor(adjacentNodeValues.get(obj));
      }
    };
  }

  @Override
  public Set<N> successors() {
    return new AbstractSet<N>() {
      @Override
      public UnmodifiableIterator<N> iterator() {
        if (orderedNodeConnections == null) {
          final Iterator<Entry<N, Object>> entries = adjacentNodeValues.entrySet().iterator();
          return new AbstractIterator<N>() {
            @Override
            protected N computeNext() {
              while (entries.hasNext()) {
                Entry<N, Object> entry = entries.next();
                if (isSuccessor(entry.getValue())) {
                  return entry.getKey();
                }
              }
              return endOfData();
            }
          };
        } else {
          final Iterator<NodeConnection<N>> nodeConnections = orderedNodeConnections.iterator();
          return new AbstractIterator<N>() {
            @Override
            protected N computeNext() {
              while (nodeConnections.hasNext()) {
                NodeConnection<N> nodeConnection = nodeConnections.next();
                if (nodeConnection instanceof NodeConnection.Succ) {
                  return nodeConnection.node;
                }
              }
              return endOfData();
            }
          };
        }
      }

      @Override
      public int size() {
        return successorCount;
      }

      @Override
      public boolean contains(@Nullable Object obj) {
        return isSuccessor(adjacentNodeValues.get(obj));
      }
    };
  }

  @Override
  public Iterator<EndpointPair<N>> incidentEdgeIterator(final N thisNode) {
    checkNotNull(thisNode);

    final Iterator<EndpointPair<N>> resultWithDoubleSelfLoop;
    if (orderedNodeConnections == null) {
      resultWithDoubleSelfLoop =
          Iterators.concat(
              Iterators.transform(
                  predecessors().iterator(),
                  new Function<N, EndpointPair<N>>() {
                    @Override
                    public EndpointPair<N> apply(N predecessor) {
                      return EndpointPair.ordered(predecessor, thisNode);
                    }
                  }),
              Iterators.transform(
                  successors().iterator(),
                  new Function<N, EndpointPair<N>>() {
                    @Override
                    public EndpointPair<N> apply(N successor) {
                      return EndpointPair.ordered(thisNode, successor);
                    }
                  }));
    } else {
      resultWithDoubleSelfLoop =
          Iterators.transform(
              orderedNodeConnections.iterator(),
              new Function<NodeConnection<N>, EndpointPair<N>>() {
                @Override
                public EndpointPair<N> apply(NodeConnection<N> connection) {
                  if (connection instanceof NodeConnection.Succ) {
                    return EndpointPair.ordered(thisNode, connection.node);
                  } else {
                    return EndpointPair.ordered(connection.node, thisNode);
                  }
                }
              });
    }

    final AtomicBoolean alreadySeenSelfLoop = new AtomicBoolean(false);
    return new AbstractIterator<EndpointPair<N>>() {
      @Override
      protected EndpointPair<N> computeNext() {
        while (resultWithDoubleSelfLoop.hasNext()) {
          EndpointPair<N> edge = resultWithDoubleSelfLoop.next();
          if (edge.nodeU().equals(edge.nodeV())) {
            if (!alreadySeenSelfLoop.getAndSet(true)) {
              return edge;
            }
          } else {
            return edge;
          }
        }
        return endOfData();
      }
    };
  }

  @SuppressWarnings("unchecked")
  @Override
<<<<<<< HEAD
  public @Nullable V value(N node) {
=======
  public V value(N node) {
    checkNotNull(node);
>>>>>>> e71bcee7
    Object value = adjacentNodeValues.get(node);
    if (value == PRED) {
      return null;
    }
    if (value instanceof PredAndSucc) {
      return (V) ((PredAndSucc) value).successorValue;
    }
    return (@Nullable V) value;
  }

  @SuppressWarnings("unchecked")
  @Override
  public void removePredecessor(N node) {
    checkNotNull(node);

    Object previousValue = adjacentNodeValues.get(node);
    boolean removedPredecessor;

    if (previousValue == PRED) {
      adjacentNodeValues.remove(node);
      removedPredecessor = true;
    } else if (previousValue instanceof PredAndSucc) {
      adjacentNodeValues.put((N) node, ((PredAndSucc) previousValue).successorValue);
      removedPredecessor = true;
    } else {
      removedPredecessor = false;
    }

    if (removedPredecessor) {
      checkNonNegative(--predecessorCount);

      if (orderedNodeConnections != null) {
        orderedNodeConnections.remove(new NodeConnection.Pred<>(node));
      }
    }
  }

  @SuppressWarnings("unchecked")
  @Override
<<<<<<< HEAD
  public @Nullable V removeSuccessor(Object node) {
=======
  public V removeSuccessor(Object node) {
    checkNotNull(node);
>>>>>>> e71bcee7
    Object previousValue = adjacentNodeValues.get(node);
    Object removedValue;

    if (previousValue == null || previousValue == PRED) {
      removedValue = null;
    } else if (previousValue instanceof PredAndSucc) {
      adjacentNodeValues.put((N) node, PRED);
      removedValue = ((PredAndSucc) previousValue).successorValue;
    } else { // successor
      adjacentNodeValues.remove(node);
      removedValue = previousValue;
    }

    if (removedValue != null) {
      checkNonNegative(--successorCount);

      if (orderedNodeConnections != null) {
        orderedNodeConnections.remove(new NodeConnection.Succ<>((N) node));
      }
    }

    return (V) removedValue;
  }

  @Override
  public void addPredecessor(N node, V unused) {
    Object previousValue = adjacentNodeValues.put(node, PRED);
    boolean addedPredecessor;

    if (previousValue == null) {
      addedPredecessor = true;
    } else if (previousValue instanceof PredAndSucc) {
      // Restore previous PredAndSucc object.
      adjacentNodeValues.put(node, previousValue);
      addedPredecessor = false;
    } else if (previousValue != PRED) { // successor
      // Do NOT use method parameter value 'unused'. In directed graphs, successors store the value.
      adjacentNodeValues.put(node, new PredAndSucc(previousValue));
      addedPredecessor = true;
    } else {
      addedPredecessor = false;
    }

    if (addedPredecessor) {
      checkPositive(++predecessorCount);

      if (orderedNodeConnections != null) {
        orderedNodeConnections.add(new NodeConnection.Pred<>(node));
      }
    }
  }

  @SuppressWarnings("unchecked")
  @Override
  public @Nullable V addSuccessor(N node, V value) {
    Object previousValue = adjacentNodeValues.put(node, value);
    Object previousSuccessor;

    if (previousValue == null) {
      previousSuccessor = null;
    } else if (previousValue instanceof PredAndSucc) {
      adjacentNodeValues.put(node, new PredAndSucc(value));
      previousSuccessor = ((PredAndSucc) previousValue).successorValue;
    } else if (previousValue == PRED) {
      adjacentNodeValues.put(node, new PredAndSucc(value));
      previousSuccessor = null;
    } else { // successor
      previousSuccessor = previousValue;
    }

    if (previousSuccessor == null) {
      checkPositive(++successorCount);

      if (orderedNodeConnections != null) {
        orderedNodeConnections.add(new NodeConnection.Succ<>(node));
      }
    }

    return (V) previousSuccessor;
  }

  private static boolean isPredecessor(@Nullable Object value) {
    return (value == PRED) || (value instanceof PredAndSucc);
  }

  private static boolean isSuccessor(@Nullable Object value) {
    return (value != PRED) && (value != null);
  }
}<|MERGE_RESOLUTION|>--- conflicted
+++ resolved
@@ -39,12 +39,9 @@
 import java.util.Map;
 import java.util.Map.Entry;
 import java.util.Set;
-<<<<<<< HEAD
+import java.util.concurrent.atomic.AtomicBoolean;
 import org.checkerframework.checker.nullness.qual.NonNull;
 import org.checkerframework.checker.nullness.qual.Nullable;
-=======
-import java.util.concurrent.atomic.AtomicBoolean;
->>>>>>> e71bcee7
 
 /**
  * An implementation of {@link GraphConnections} for directed graphs.
@@ -74,20 +71,20 @@
    * <p>There can be two types of connections (predecessor and successor), which is represented by
    * the two implementations.
    */
-  private abstract static class NodeConnection<N> {
+  private abstract static class NodeConnection<N extends @NonNull Object> {
     final N node;
 
     NodeConnection(N node) {
       this.node = checkNotNull(node);
     }
 
-    static final class Pred<N> extends NodeConnection<N> {
+    static final class Pred<N extends @NonNull Object> extends NodeConnection<N> {
       Pred(N node) {
         super(node);
       }
 
       @Override
-      public boolean equals(Object that) {
+      public boolean equals(@Nullable Object that) {
         if (that instanceof Pred) {
           return this.node.equals(((Pred<?>) that).node);
         } else {
@@ -102,13 +99,13 @@
       }
     }
 
-    static final class Succ<N> extends NodeConnection<N> {
+    static final class Succ<N extends @NonNull Object> extends NodeConnection<N> {
       Succ(N node) {
         super(node);
       }
 
       @Override
-      public boolean equals(Object that) {
+      public boolean equals(@Nullable Object that) {
         if (that instanceof Succ) {
           return this.node.equals(((Succ<?>) that).node);
         } else {
@@ -138,14 +135,14 @@
    * LinkedHashMap combines two such edges into a single node-value pair, even though the edges may
    * not have been inserted consecutively.
    */
-  private final List<NodeConnection<N>> orderedNodeConnections;
+  private final @Nullable List<NodeConnection<N>> orderedNodeConnections;
 
   private int predecessorCount;
   private int successorCount;
 
   private DirectedGraphConnections(
       Map<N, Object> adjacentNodeValues,
-      List<NodeConnection<N>> orderedNodeConnections,
+      @Nullable List<NodeConnection<N>> orderedNodeConnections,
       int predecessorCount,
       int successorCount) {
     this.adjacentNodeValues = checkNotNull(adjacentNodeValues);
@@ -157,12 +154,8 @@
             && successorCount <= adjacentNodeValues.size());
   }
 
-<<<<<<< HEAD
-  static <N extends @NonNull Object, V extends @NonNull Object>
-      DirectedGraphConnections<N, V> of() {
-=======
-  static <N, V> DirectedGraphConnections<N, V> of(ElementOrder<N> incidentEdgeOrder) {
->>>>>>> e71bcee7
+  static <N extends @NonNull Object, V extends @NonNull Object> DirectedGraphConnections<N, V> of(
+      ElementOrder<N> incidentEdgeOrder) {
     // We store predecessors and successors in the same map, so double the initial capacity.
     int initialCapacity = INNER_CAPACITY * 2;
 
@@ -185,16 +178,14 @@
         /* successorCount = */ 0);
   }
 
-<<<<<<< HEAD
   static <N extends @NonNull Object, V extends @NonNull Object>
-      DirectedGraphConnections<N, V> ofImmutable(Set<N> predecessors, Map<N, V> successorValues) {
-=======
-  static <N, V> DirectedGraphConnections<N, V> ofImmutable(
-      N thisNode, Iterable<EndpointPair<N>> incidentEdges, Function<N, V> successorNodeToValueFn) {
+      DirectedGraphConnections<N, V> ofImmutable(
+          N thisNode,
+          Iterable<EndpointPair<N>> incidentEdges,
+          Function<N, V> successorNodeToValueFn) {
     checkNotNull(thisNode);
     checkNotNull(successorNodeToValueFn);
 
->>>>>>> e71bcee7
     Map<N, Object> adjacentNodeValues = new HashMap<>();
     ImmutableList.Builder<NodeConnection<N>> orderedNodeConnectionsBuilder =
         ImmutableList.builder();
@@ -276,7 +267,7 @@
         }
 
         @Override
-        public boolean contains(Object obj) {
+        public boolean contains(@Nullable Object obj) {
           return adjacentNodeValues.containsKey(obj);
         }
       };
@@ -440,12 +431,8 @@
 
   @SuppressWarnings("unchecked")
   @Override
-<<<<<<< HEAD
   public @Nullable V value(N node) {
-=======
-  public V value(N node) {
     checkNotNull(node);
->>>>>>> e71bcee7
     Object value = adjacentNodeValues.get(node);
     if (value == PRED) {
       return null;
@@ -485,12 +472,8 @@
 
   @SuppressWarnings("unchecked")
   @Override
-<<<<<<< HEAD
   public @Nullable V removeSuccessor(Object node) {
-=======
-  public V removeSuccessor(Object node) {
     checkNotNull(node);
->>>>>>> e71bcee7
     Object previousValue = adjacentNodeValues.get(node);
     Object removedValue;
 
@@ -512,7 +495,7 @@
       }
     }
 
-    return (V) removedValue;
+    return (@Nullable V) removedValue;
   }
 
   @Override
@@ -569,7 +552,7 @@
       }
     }
 
-    return (V) previousSuccessor;
+    return (@Nullable V) previousSuccessor;
   }
 
   private static boolean isPredecessor(@Nullable Object value) {
